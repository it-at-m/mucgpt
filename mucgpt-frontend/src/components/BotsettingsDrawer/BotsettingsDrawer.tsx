--- conflicted
+++ resolved
@@ -189,15 +189,9 @@
                 open={showPublishDialog}
                 setOpen={setShowPublishDialog}
                 bot={bot}
-<<<<<<< HEAD
-                onBotChanged={onPublishClick}
-                invisibleChecked={invisibleChecked}
-                setInvisibleChecked={setInvisibleChecked}
-=======
                 invisibleChecked={invisibleChecked}
                 setInvisibleChecked={setInvisibleChecked}
                 onBotChanged={() => onPublishClick()}
->>>>>>> 1f40cc3b
             />
         ),
         [showPublishDialog, setShowPublishDialog, onPublishClick, bot, invisibleChecked, setInvisibleChecked]
