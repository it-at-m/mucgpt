import json
import re
from concurrent.futures import ThreadPoolExecutor
from typing import Any, List, Optional, Tuple

from langchain.chains import SequentialChain
from langchain.prompts import PromptTemplate
from langchain_community.callbacks import get_openai_callback
from langchain_core.prompts import PromptTemplate
from langchain_core.pydantic_v1 import BaseModel, Field
from langchain_core.runnables.base import RunnableSequence, RunnableSerializable

from core.datahelper import Repository, Requestinfo
from core.textsplit import splitPDF, splitText
from core.types.Config import ApproachConfig
from core.types.LlmConfigs import LlmConfigs
from summarize.summarizeresult import SummarizeResult


class DenserSummary(BaseModel):
    missing_entities: List[str] = Field(description="An list of missing entitys")
    denser_summary: str = Field(description="denser summary, covers every entity in detail")

class Summarys(BaseModel):
    data: List[DenserSummary] = Field(description="An list of increasingly concise dense summaries")

class Summarize:
    """Summarizes text. Chunks long texts. Individual chunks where summarized with Chain of Density prompting: https://arxiv.org/abs/2309.04269. Afterwards the text is translated into the target language."""

    user_sum_prompt = """
    Article: {text}
    You will generate increasingly concise entity-dense summaries of the above article. Repeat the following 2 steps 5 times.

    Step 1: Identify 1-3 informative entities (delimited) from the article which are missing from the previously generated summary.
    Step 2: Write a new denser summary of identical length which covers every entity and detail from the previous summary plus the missing entities.

    A missing entity is
    - Relevant: to the main stories.
    - Specific: descriptive yet concise (5 words or fewer).
    - Novel: not in the previous summary.
    - Faithful: present in the article.
    - Anywhere: located in the article.

    Guidelines:
    - The first summary should be long (4-5 sentences, ~80 words), yet highly non-specific, containing little information beyond the entities marked as missing. Use overly verbose language and fillers (e.g., "this article discusses") to reach ~80 words.
    - Make every word count. Rewrite the previous summary to improve flow and make space for additional entities.
    - Make space with fusion, compression, and removal of uninformative phrases like "the article discusses".
    - The summaries should become highly dense and concise, yet self-contained, e.g., easily understood without the article.
    - Missing entities can appear anywhere in the new summary.
    - Never drop entities from the previous summary. If space cannot be made, add fewer new entities.

    Remember: Use the exact same number of words for each summary.

    Do not include any explanations. Only return a valid valid RFC8259 compilant JSON.
    The JSON should be an array of length 5 following this format:
    {{
    "data": [
    {{
        "missing_entities": "An array of missing entitys"
        "denser_summary": "denser summary, covers every entity in detail"
    }}
    ]
    }}
    The response in JSON format:
    """

    user_translate_and_cleanup_prompt = """
    Übersetze den folgenden Text in {language}.

    Beachte folgende Regeln:
    - Vermeide allgemeine Phrasen wie "Das Dokument behandelt"
    - Füge Füllwörter ein, um ihn einfacher zu lesen machen.
    - Der Text sollte self-contained und einfach zu verstehen sein

    Text: {sum}
    """



    def __init__(self, llm: RunnableSerializable, config: ApproachConfig, repo: Repository, short_split = 2100, medium_split = 1500, long_split = 700, use_last_n_summaries = -2):
        self.llm = llm
        self.config = config
        self.repo = repo
        self.switcher =  {
            "short": short_split,
            "medium": medium_split,
            "long": long_split,
        }
        # use only last 2 summaries, they have the best results
        self.use_last_n_summaries = use_last_n_summaries

    def getSummarizationPrompt(self) -> PromptTemplate:
        return PromptTemplate(input_variables=["text"], template=self.user_sum_prompt)
    
    def getTranslationCleanupPrompt(self) -> PromptTemplate:
        return PromptTemplate(input_variables=["language", "sum"], template=self.user_translate_and_cleanup_prompt)


    def setup(self, model_name: str) -> SequentialChain:
        config: LlmConfigs = {
            "llm": model_name
        }
        llm = self.llm.with_config(configurable=config)

        #extraction with structured output: https://python.langchain.com/v0.1/docs/use_cases/extraction/quickstart/
        summarizationChain = self.getSummarizationPrompt() | llm.with_structured_output(schema=Summarys,  method="json_mode")
        translationChain = self.getTranslationCleanupPrompt() | llm

        return (summarizationChain, translationChain)
    
    
    
    def run_io_tasks_in_parallel(self, tasks) -> List[Tuple[Summarys, int]]:
        """execute tasks in parallel

        Args:
            tasks : the task to be executed

        Returns:
            List[Any]: the results of the task
        """
        results = []
        with ThreadPoolExecutor() as executor:
            running_tasks = [executor.submit(task) for task in tasks]
            for running_task in running_tasks:
                results.append(running_task.result())
        return results

    
<<<<<<< HEAD
    def call_and_cleanup(self, text: str, summarizeChain: RunnableSequence) -> Tuple[Summarys, int]:
=======
    def call_and_cleanup(self, text: str, summarizeChain: RunnableSerializable) -> Tuple[Summarys, int]:
>>>>>>> a8511066
        """calls summarization chain and cleans the data

        Args:
            text (str): text, to be summarized
<<<<<<< HEAD
            summarizeChain (RunnableSequence): the chain, that summarizes and cleans the data
=======
            summarizeChain (RunnableSerializable): the chain, that summarizes and cleans the data
>>>>>>> a8511066

        Returns:
            Tuple[List[str], int]: the last n summaries, the number of consumed tokens
        """
        try:
            with get_openai_callback() as cb:
                result: Summarys = summarizeChain.invoke({"text": text})
  
            total_tokens = cb.total_tokens
        
        except Exception as ex:
            print(ex)
            # error message
            total_tokens = 0
            result = Summarys(data= [DenserSummary(missing_entities=["Fehler"], denser_summary='Zusammenfassung konnte nicht generiert werden. Bitte nochmals versuchen.' ),
                                     DenserSummary(missing_entities=["Fehler"], denser_summary='Zusammenfassung konnte nicht generiert werden. Bitte nochmals versuchen.' ),
                                     DenserSummary(missing_entities=["Fehler"], denser_summary='Zusammenfassung konnte nicht generiert werden. Bitte nochmals versuchen.' ),
                                     DenserSummary(missing_entities=["Fehler"], denser_summary='Zusammenfassung konnte nicht generiert werden. Bitte nochmals versuchen.' ),
                                     DenserSummary(missing_entities=["Fehler"], denser_summary='Zusammenfassung konnte nicht generiert werden. Bitte nochmals versuchen.' )])


        return (result,total_tokens)



    async def summarize(self, splits: List[str],  language: str, department: Optional[str], model_name:str) -> SummarizeResult:
        """summarizes text with chain of density prompting. Generates 5 increasingly better summaries per split.
        Concatenates the results and translates it into the target language.

        Args:
            splits (List[str]): splits, to be summarized
            language (str): the target language
            department (Optional[str]): department, who is responsible for the call
            model_name (str): the choosen llm

        Returns:
            SummarizeResult: the best n summarizations
        """
        # setup
        (summarizeChain, cleanupChain) = self.setup(model_name)
        # call chain
        total_tokens = 0
        summarys: List[DenserSummary] = []
        # call summarization in parallel
        chunk_summaries  =  self.run_io_tasks_in_parallel(
             list(map(lambda chunk:  lambda: self.call_and_cleanup(text=chunk, summarizeChain=summarizeChain), splits)))

        # concatenate all summarys
        for i in range(0,5):
            next_summary = DenserSummary(missing_entities=[], denser_summary="")
            for (chunk_summary, tokens) in chunk_summaries:
                total_tokens += tokens
                next_summary.denser_summary += " "+ chunk_summary.data[i].denser_summary
                next_summary.missing_entities += chunk_summary.data[i].missing_entities
            summarys.append(next_summary)

        final_summarys = []
        for summary in summarys[self.use_last_n_summaries:]:
            # translate and beautify the concatenated summaries
            with get_openai_callback() as cb:
                chunk_summary = cleanupChain.invoke({"language": language, "sum": summary.denser_summary})        
            total_tokens = cb.total_tokens
            final_summarys.append(chunk_summary.content)
        # save total tokens
        if self.config["log_tokens"]:
            self.repo.addInfo(Requestinfo( 
                tokencount = total_tokens,
                department = department,
                messagecount=  1,
                method = "Sum",
                model = model_name))

        return SummarizeResult(answer= final_summarys)
    
    def split(self, detaillevel: str, file = None, text = None) -> List[str]:
        """splits the text (either a pdf or text) into equal chunks

        Args:
            detaillevel (str): size of the chunks
            file (pdf, optional): a pdf. Defaults to None
            text (str, optional): a text. Defaults to None.

        Returns:
            List[str]: the chunked text
        """
        splitsize = self.switcher.get(detaillevel, 700)

        if(file is not None):
            splits = splitPDF(file, splitsize, 0)
        else:
            splits = splitText(text, splitsize, 0)
        return splits
    <|MERGE_RESOLUTION|>--- conflicted
+++ resolved
@@ -8,7 +8,7 @@
 from langchain_community.callbacks import get_openai_callback
 from langchain_core.prompts import PromptTemplate
 from langchain_core.pydantic_v1 import BaseModel, Field
-from langchain_core.runnables.base import RunnableSequence, RunnableSerializable
+from langchain_core.runnables.base import RunnableSerializable
 
 from core.datahelper import Repository, Requestinfo
 from core.textsplit import splitPDF, splitText
@@ -127,20 +127,12 @@
         return results
 
     
-<<<<<<< HEAD
-    def call_and_cleanup(self, text: str, summarizeChain: RunnableSequence) -> Tuple[Summarys, int]:
-=======
     def call_and_cleanup(self, text: str, summarizeChain: RunnableSerializable) -> Tuple[Summarys, int]:
->>>>>>> a8511066
         """calls summarization chain and cleans the data
 
         Args:
             text (str): text, to be summarized
-<<<<<<< HEAD
-            summarizeChain (RunnableSequence): the chain, that summarizes and cleans the data
-=======
             summarizeChain (RunnableSerializable): the chain, that summarizes and cleans the data
->>>>>>> a8511066
 
         Returns:
             Tuple[List[str], int]: the last n summaries, the number of consumed tokens
