import {
    Button,
    Dialog,
    DialogActions,
    DialogBody,
    DialogContent,
    DialogSurface,
    DialogTitle,
    DialogTrigger,
    Dropdown,
    Option,
    OptionOnSelectData,
    SelectionEvents,
    Tooltip,
    Tag
} from "@fluentui/react-components";

import styles from "./CommunityBotDialog.module.css";
import { useTranslation } from "react-i18next";
import { TextField } from "@fluentui/react";
import { FormEvent, useEffect, useState } from "react";
import { AssistantResponse, Bot, getAllCommunityAssistantsApi, getCommunityAssistantApi, getCommunityAssistantVersionApi } from "../../api";
import { Dismiss24Regular, Save24Filled } from "@fluentui/react-icons";
import Markdown from "react-markdown";
import rehypeRaw from "rehype-raw";
import remarkGfm from "remark-gfm";
import CodeBlockRenderer from "../CodeBlockRenderer/CodeBlockRenderer";
import { BOT_STORE } from "../../constants";
import { BotStorageService } from "../../service/botstorage";

interface Props {
    showSearchDialogInput: boolean;
    setShowSearchDialogInput: (showDialogInput: boolean) => void;
    takeCommunityBots: boolean;
    setTakeCommunityBots: (takeCommunityBots: boolean) => void;
}

export const CommunityBotsDialog = ({ showSearchDialogInput, setShowSearchDialogInput, takeCommunityBots, setTakeCommunityBots }: Props) => {
    const mockBot: Bot = {
        title: "",
        description: "",
        system_message: "",
        publish: false,
        id: "0",
        temperature: 0.0,
        max_output_tokens: 0,
        version: "0",
        owner_ids: ["owner"],
        tags: []
    };
    const { t } = useTranslation();
    const [inputText, setInputText] = useState("");
    const [bots, setBot] = useState<any[]>([]);
    const [filteredBots, setFilteredBots] = useState<any[]>([]);
    const [choosenBot, setChoosenBot] = useState<Bot>(mockBot);
    const [choosenBotAll, setChoosenBotAll] = useState<Bot[]>([mockBot]);
    const [showBotDialog, setShowBotDialog] = useState<boolean>(false);
    const [allTags, setAllTags] = useState<string[]>([]);
    const [choosenTag, setChoosenTag] = useState<string>("");
    const communitybotStorageService: BotStorageService = new BotStorageService(BOT_STORE);
    const [botAlreadySaved, setBotAlreadySaved] = useState<boolean>(false);

    function compareBotsByTitle(a: Bot, b: Bot) {
        const titleA = a.title.toLowerCase();
        const titleB = b.title.toLowerCase();

        if (titleA < titleB) {
            return -1;
        }
        if (titleA > titleB) {
            return 1;
        }
        return 0;
    }

    useEffect(() => {
        if (takeCommunityBots && showSearchDialogInput) {
            getAllCommunityAssistantsApi().then((bots: AssistantResponse[]) => {
                const latestBots: Bot[] = [];

                for (const bot of bots) {
                    const latest = bot.latest_version;
                    const latest_bot: Bot = {
                        title: latest.name,
                        description: latest.description || "",
                        system_message: latest.system_prompt,
                        publish: true,
                        id: bot.id,
                        temperature: latest.temperature,
                        max_output_tokens: latest.max_output_tokens,
                        version: latest.version.toString(),
                        owner_ids: latest.owner_ids,
                        tags: latest.tags || []
                    };
                    latestBots.push(latest_bot);
                }
                setBot(latestBots.sort(compareBotsByTitle));
                setFilteredBots(latestBots.sort(compareBotsByTitle));
                let tags: string[] = [];
                for (const bot of latestBots) {
                    if (bot.tags) {
                        const newTags = bot.tags.filter((tag: string) => !tags.includes(tag));
                        tags = tags.concat(newTags);
                    }
                }
                setAllTags(tags);
            });
            setTakeCommunityBots(false);
        }
    }, [takeCommunityBots, showSearchDialogInput]);

<<<<<<< HEAD
    const onSaveBot = () => {
        communitybotStorageService.createBotConfig(choosenBot);
        setShowBotDialog(false);
        setShowSearchDialogInput(false);
        window.location.href = "/#/community-bot/" + choosenBot.id + "/" + choosenBot.version.toString().replace(".", "-");
    };
=======
    let onSaveBot = () => {
        communitybotStorageService.createBotConfig(choosenBot, choosenBot.id);
        setShowBotDialog(false);
        setShowSearchDialogInput(false);
        window.location.href = "/#/bot/" + choosenBot.id;
    }
>>>>>>> bc3ee967

    const inputHandler = (event: FormEvent<HTMLInputElement | HTMLTextAreaElement>, newValue?: string | undefined) => {
        if (newValue !== undefined && newValue !== "") {
            const lowerCase = newValue.toLowerCase();
            setInputText(lowerCase);

            const filter = bots
                .filter(bot => {
                    // Return the item which contains the user input
                    return bot.title.toLowerCase().includes(lowerCase);
                })
                .sort(compareBotsByTitle);

            setFilteredBots(filter);
        } else {
            // Handle case when newValue is empty or undefined
            setFilteredBots(bots);
            setInputText("");
        }
    };

    const onTagSelected = (e: SelectionEvents, selection: OptionOnSelectData) => {
        const tag = selection.optionValue;
        if (tag == undefined) {
            return;
        }
        if (tag == choosenTag) {
            setChoosenTag("");
        } else {
            setChoosenTag(tag);
        }
    };

    const onVersionSelected = (e: SelectionEvents, selection: OptionOnSelectData) => {
        const version = selection.optionValue;
        if (version == undefined || version == String(choosenBot.version) || choosenBot.id == undefined) {
            return;
        }
        getCommunityAssistantVersionApi(choosenBot.id, version).then((bot: Bot) => {
            setChoosenBot(bot);
        });
    };
    const versionPicker = (
        <Dropdown
            id="version"
            aria-label={"version"}
            defaultValue={choosenBot.version.toString()}
            value={choosenBot.version.toString()}
            selectedOptions={[choosenBot.version.toString()]}
            appearance="underline"
            size="small"
            positioning="below-start"
            onOptionSelect={onVersionSelected}
        >
            {choosenBotAll.map((bot: Bot) => (
                <Option value={String(bot.version)} text={"v" + bot.version.toString()} className={styles.option}>
                    v{bot.version.toString()}
                </Option>
            ))}
        </Dropdown>
    );

    const onChooseBot = (bot: Bot) => {
        if (bot.id == undefined) {
            return;
        }
        setChoosenBot(bot);
        setShowBotDialog(true);
        setShowSearchDialogInput(false);
        getCommunityAssistantApi(bot.id).then(bots => {
            const latest = bots.latest_version;
            const latest_version: Bot = {
                title: latest.name,
                description: latest.description || "",
                system_message: latest.system_prompt,
                publish: true,
                id: bots.id,
                temperature: latest.temperature,
                max_output_tokens: latest.max_output_tokens,
                version: latest.version.toString(),
                owner_ids: latest.owner_ids,
                tags: latest.tags || []
            };
            setChoosenBotAll([latest_version]); //TODO all Versions
        });
        communitybotStorageService.getBotConfig(bot.id).then((bot: Bot | undefined) => {
            setBotAlreadySaved(bot !== undefined);
        });
    };

    return (
        <div>
            <Dialog modalType="modal" defaultOpen={false} open={showSearchDialogInput}>
                <DialogSurface className={styles.dialog}>
                    <DialogBody className={styles.dialogContent}>
                        <DialogTitle
                            action={
                                <DialogTrigger action="close">
                                    <Button
                                        appearance="subtle"
                                        aria-label="close"
                                        icon={<Dismiss24Regular />}
                                        onClick={() => {
                                            setInputText("");
                                            setFilteredBots(bots);
                                            setShowSearchDialogInput(false);
                                        }}
                                    />
                                </DialogTrigger>
                            }
                        >
                            {t("components.community_bots.title")}
                        </DialogTitle>
                        <DialogContent>
                            <div className="search">
                                <TextField id="outlined-basic" label={t("components.community_bots.search")} value={inputText} onChange={inputHandler} />
                            </div>
                            <br />
                            {t("components.community_bots.filter_by_tag")}:
                            <Dropdown
                                id="filter"
                                aria-label={t("components.community_bots.filter_by_tag")}
                                defaultValue=""
                                value={choosenTag}
                                selectedOptions={[choosenTag]}
                                appearance="underline"
                                size="small"
                                positioning="below-start"
                                onOptionSelect={onTagSelected}
                            >
                                <Option text="" className={styles.option}></Option>
                                {allTags.sort().map((tag: string) => (
                                    <Option text={tag.toLocaleLowerCase()} className={styles.option}>
                                        {tag}
                                    </Option>
                                ))}
                            </Dropdown>
                            <br />
                            <div className={styles.container}>
                                {filteredBots
                                    .filter(bot => (choosenTag == "" ? true : bot.tags.includes(choosenTag)))
                                    .map((bot: Bot) => (
                                        <Tooltip content={bot.title} relationship="description" positioning="below">
                                            <Button
                                                className={styles.box}
                                                onClick={() => {
                                                    onChooseBot(bot);
                                                }}
                                            >
                                                <span>{bot.title}</span>
                                            </Button>
                                        </Tooltip>
                                    ))}
                            </div>
                        </DialogContent>
                    </DialogBody>
                </DialogSurface>
            </Dialog>
            <Dialog modalType="modal" defaultOpen={false} open={showBotDialog}>
                <DialogSurface className={styles.dialog}>
                    <DialogBody className={styles.dialogContent}>
                        <DialogTitle
                            action={
                                <DialogTrigger action="close">
                                    <Button
                                        appearance="subtle"
                                        aria-label="close"
                                        icon={<Dismiss24Regular />}
                                        onClick={() => {
                                            setChoosenBot(mockBot);
                                            setShowBotDialog(false);
                                            setShowSearchDialogInput(true);
                                        }}
                                    />
                                </DialogTrigger>
                            }
                        >
                            {choosenBot.title} Version: {versionPicker}
                        </DialogTitle>
                        <DialogContent>
                            <div className={styles.tags}>{choosenBot.tags ? choosenBot.tags.map((tag: string) => <Tag shape="circular">{tag}</Tag>) : ""}</div>
                            <Markdown remarkPlugins={[remarkGfm]} rehypePlugins={[rehypeRaw]} components={{ code: CodeBlockRenderer }}>
                                {choosenBot.description}
                            </Markdown>
                            <strong>{t("components.community_bots.system_message")}: </strong>
                            <hr />
                            <Markdown remarkPlugins={[remarkGfm]} rehypePlugins={[rehypeRaw]}>
                                {choosenBot.system_message}
                            </Markdown>
                            <hr />
                        </DialogContent>
                        <DialogActions>
                            <DialogTrigger disableButtonEnhancement>
                                <Tooltip
                                    content={botAlreadySaved ? "Assisstent ist bereits gespeichert!" : t("components.community_bots.save")}
                                    relationship="description"
                                    positioning="above"
                                >
                                    <Button appearance="secondary" size="small" onClick={onSaveBot} disabled={botAlreadySaved}>
                                        <Save24Filled /> {t("components.community_bots.save")}
                                    </Button>
                                </Tooltip>
                            </DialogTrigger>
                        </DialogActions>
                    </DialogBody>
                </DialogSurface>
            </Dialog>
        </div>
    );
};<|MERGE_RESOLUTION|>--- conflicted
+++ resolved
@@ -109,21 +109,12 @@
         }
     }, [takeCommunityBots, showSearchDialogInput]);
 
-<<<<<<< HEAD
-    const onSaveBot = () => {
-        communitybotStorageService.createBotConfig(choosenBot);
-        setShowBotDialog(false);
-        setShowSearchDialogInput(false);
-        window.location.href = "/#/community-bot/" + choosenBot.id + "/" + choosenBot.version.toString().replace(".", "-");
-    };
-=======
     let onSaveBot = () => {
         communitybotStorageService.createBotConfig(choosenBot, choosenBot.id);
         setShowBotDialog(false);
         setShowSearchDialogInput(false);
         window.location.href = "/#/bot/" + choosenBot.id;
     }
->>>>>>> bc3ee967
 
     const inputHandler = (event: FormEvent<HTMLInputElement | HTMLTextAreaElement>, newValue?: string | undefined) => {
         if (newValue !== undefined && newValue !== "") {
