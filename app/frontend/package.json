{
<<<<<<< HEAD
    "name": "mucgpt",
    "private": true,
    "version": "1.2.2",
    "type": "module",
    "engines": {
        "node": ">=20.0.0"
    },
    "scripts": {
        "dev": "vite",
        "build": "tsc && vite build --outDir dist ",
        "buildlocal": "tsc && vite build",
        "watch": "tsc && vite build --watch",
        "preview": "vite preview",
        "fix": "prettier . --write",
        "lint": "prettier . --check "
    },
    "dependencies": {
        "@fluentui/react": "^8.120.10",
        "@fluentui/react-components": "^9.55.1",
        "@fluentui/react-icons": "^2.0.263",
        "@react-spring/web": "^9.7.3",
        "dompurify": "^3.1.7",
        "i18next": "^23.16.4",
        "markmap-common": "^0.17.1",
        "markmap-lib": "^0.17.2",
        "markmap-toolbar": "^0.17.2",
        "markmap-view": "^0.17.2",
        "mermaid": "^11",
        "ndjson-readablestream": "^1.2.0",
        "react": "^18.3.1",
        "react-dom": "^18.3.1",
        "react-i18next": "^15.1.0",
        "react-markdown": "^9.0.1",
        "react-router-dom": "^6.27.0",
        "react-syntax-highlighter": "^15.6.1",
        "rehype-raw": "^7.0.0",
        "remark": "^15.0.1",
        "remark-gfm": "^4.0.0"
    },
    "devDependencies": {
        "@types/dompurify": "^3.0.5",
        "@types/node": "^22.7.7",
        "@types/react": "^18.3.10",
        "@types/react-dom": "^18.3.0",
        "@types/react-syntax-highlighter": "^15.5.13",
        "@vitejs/plugin-react": "^4.3.3",
        "prettier": "^3.3.2",
        "typescript": "^5.6.3",
        "vite": "^5.4.10"
    }
=======
  "name": "mucgpt",
  "private": true,
  "version": "1.2.2",
  "type": "module",
  "engines": {
    "node": ">=20.0.0"
  },
  "scripts": {
    "dev": "vite",
    "build": "tsc && vite build --outDir dist ",
    "buildlocal": "tsc && vite build",
    "watch": "tsc && vite build --watch",
    "preview": "vite preview"
  },
  "dependencies": {
    "@fluentui/react": "8.121.8",
    "@fluentui/react-components": "9.55.1",
    "@fluentui/react-icons": "2.0.263",
    "@react-spring/web": "9.7.5",
    "dompurify": "3.1.7",
    "i18next": "23.16.4",
    "markmap-common": "0.17.1",
    "markmap-lib": "0.17.2",
    "markmap-toolbar": "0.17.2",
    "markmap-view": "0.17.2",
    "mermaid": "11.3.0",
    "ndjson-readablestream": "1.2.0",
    "react": "18.3.1",
    "react-dom": "18.3.1",
    "react-i18next": "15.1.0",
    "react-markdown": "^9.0.1",
    "react-router-dom": "6.27.0",
    "react-syntax-highlighter": "15.6.1",
    "rehype-raw": "7.0.0",
    "remark": "^15.0.1",
    "remark-gfm": "^4.0.0"
  },
  "devDependencies": {
    "@types/dompurify": "3.0.5",
    "@types/node": "22.7.7",
    "@types/react": "^18.3.10",
    "@types/react-dom": "^18.3.0",
    "@types/react-syntax-highlighter": "15.5.13",
    "@vitejs/plugin-react": "4.3.3",
    "prettier": "3.3.3",
    "typescript": "5.6.3",
    "vite": "5.4.10"
  }
>>>>>>> 83002ce6
}<|MERGE_RESOLUTION|>--- conflicted
+++ resolved
@@ -1,56 +1,4 @@
 {
-<<<<<<< HEAD
-    "name": "mucgpt",
-    "private": true,
-    "version": "1.2.2",
-    "type": "module",
-    "engines": {
-        "node": ">=20.0.0"
-    },
-    "scripts": {
-        "dev": "vite",
-        "build": "tsc && vite build --outDir dist ",
-        "buildlocal": "tsc && vite build",
-        "watch": "tsc && vite build --watch",
-        "preview": "vite preview",
-        "fix": "prettier . --write",
-        "lint": "prettier . --check "
-    },
-    "dependencies": {
-        "@fluentui/react": "^8.120.10",
-        "@fluentui/react-components": "^9.55.1",
-        "@fluentui/react-icons": "^2.0.263",
-        "@react-spring/web": "^9.7.3",
-        "dompurify": "^3.1.7",
-        "i18next": "^23.16.4",
-        "markmap-common": "^0.17.1",
-        "markmap-lib": "^0.17.2",
-        "markmap-toolbar": "^0.17.2",
-        "markmap-view": "^0.17.2",
-        "mermaid": "^11",
-        "ndjson-readablestream": "^1.2.0",
-        "react": "^18.3.1",
-        "react-dom": "^18.3.1",
-        "react-i18next": "^15.1.0",
-        "react-markdown": "^9.0.1",
-        "react-router-dom": "^6.27.0",
-        "react-syntax-highlighter": "^15.6.1",
-        "rehype-raw": "^7.0.0",
-        "remark": "^15.0.1",
-        "remark-gfm": "^4.0.0"
-    },
-    "devDependencies": {
-        "@types/dompurify": "^3.0.5",
-        "@types/node": "^22.7.7",
-        "@types/react": "^18.3.10",
-        "@types/react-dom": "^18.3.0",
-        "@types/react-syntax-highlighter": "^15.5.13",
-        "@vitejs/plugin-react": "^4.3.3",
-        "prettier": "^3.3.2",
-        "typescript": "^5.6.3",
-        "vite": "^5.4.10"
-    }
-=======
   "name": "mucgpt",
   "private": true,
   "version": "1.2.2",
@@ -63,7 +11,9 @@
     "build": "tsc && vite build --outDir dist ",
     "buildlocal": "tsc && vite build",
     "watch": "tsc && vite build --watch",
-    "preview": "vite preview"
+    "preview": "vite preview",
+    "fix": "prettier . --write",
+    "lint": "prettier . --check "
   },
   "dependencies": {
     "@fluentui/react": "8.121.8",
@@ -99,5 +49,4 @@
     "typescript": "5.6.3",
     "vite": "5.4.10"
   }
->>>>>>> 83002ce6
 }