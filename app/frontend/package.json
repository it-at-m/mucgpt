{
  "name": "mucgpt",
  "private": true,
  "version": "1.2.2",
  "type": "module",
  "engines": {
    "node": ">=20.0.0"
  },
  "scripts": {
    "dev": "vite",
    "build": "tsc && vite build --outDir dist ",
    "buildlocal": "tsc && vite build",
    "watch": "tsc && vite build --watch",
    "preview": "vite preview",
    "fix": "prettier . --write",
    "lint": "prettier . --check "
  },
  "dependencies": {
<<<<<<< HEAD
    "@fluentui/react": "8.122.8",
    "@fluentui/react-icons": "2.0.270",
    "@fluentui/react-components": "9.58.0",
=======
    "@fluentui/react": "8.122.4",
    "@fluentui/react-icons": "2.0.271",
    "@fluentui/react-components": "9.56.8",
>>>>>>> 2e8dcaf4
    "@react-spring/web": "9.7.5",
    "dompurify": "3.2.3",
    "i18next": "23.16.8",
    "markmap-common": "0.18.9",
    "markmap-lib": "0.18.9",
    "markmap-toolbar": "0.18.9",
    "markmap-view": "0.18.9",
    "mermaid": "11.4.1",
    "ndjson-readablestream": "1.2.0",
    "react": "18.3.1",
    "react-dom": "18.3.1",
    "react-i18next": "15.4.0",
    "react-markdown": "9.0.3",
    "react-router-dom": "6.28.2",
    "react-syntax-highlighter": "15.6.1",
    "rehype-raw": "7.0.0",
    "remark": "15.0.1",
    "remark-gfm": "4.0.0"
  },
  "devDependencies": {
    "@types/dompurify": "3.2.0",
    "@types/node": "22.10.10",
    "@types/react": "18.3.18",
    "@types/react-dom": "18.3.5",
    "@types/react-syntax-highlighter": "15.5.13",
    "@vitejs/plugin-react": "4.3.4",
    "prettier": "3.4.2",
    "typescript": "5.7.3",
    "vite": "5.4.12"
  }
}<|MERGE_RESOLUTION|>--- conflicted
+++ resolved
@@ -16,15 +16,9 @@
     "lint": "prettier . --check "
   },
   "dependencies": {
-<<<<<<< HEAD
     "@fluentui/react": "8.122.8",
-    "@fluentui/react-icons": "2.0.270",
+    "@fluentui/react-icons": "2.0.271",
     "@fluentui/react-components": "9.58.0",
-=======
-    "@fluentui/react": "8.122.4",
-    "@fluentui/react-icons": "2.0.271",
-    "@fluentui/react-components": "9.56.8",
->>>>>>> 2e8dcaf4
     "@react-spring/web": "9.7.5",
     "dompurify": "3.2.3",
     "i18next": "23.16.8",
