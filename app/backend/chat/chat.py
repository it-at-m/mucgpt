--- conflicted
+++ resolved
@@ -7,8 +7,8 @@
 from chat.chatresult import ChatResult
 from core.datahelper import Repository, Requestinfo
 from core.modelhelper import num_tokens_from_messages
+from core.types.ChatRequest import ChatTurn
 from core.types.Chunk import Chunk, ChunkInfo
-from core.types.ChatRequest import ChatTurn
 from core.types.Config import ApproachConfig
 from core.types.LlmConfigs import LlmConfigs
 
@@ -22,21 +22,13 @@
         self.config = config
         self.repo = repo
     
-<<<<<<< HEAD
-    async def run_with_streaming(self, history: List[ChatTurn],max_tokens: int, temperature: float, system_message: Optional[str], model: str, department: Optional[str]) -> AsyncGenerator[Chunk, None]:
+
+    async def run_with_streaming(self, history: List[ChatTurn], max_output_tokens: int, temperature: float, system_message: Optional[str], model: str, department: Optional[str]) -> AsyncGenerator[Chunk, None]:
         """call the llm in streaming mode
 
         Args:
             history (List[ChatTurn]): the history,user and ai messages 
-            max_tokens (int): max_tokens to generate
-=======
-    async def run_with_streaming(self, history: 'list[dict[str, str]]',max_output_tokens: int, temperature: float, system_message: Optional[str], model: str, department: Optional[str]) -> AsyncGenerator[Chunk, None]:
-        """call the llm in streaming mode
-
-        Args:
-            history (list[dict[str, str]]): the history,user and ai messages 
             max_output_tokens (int): max_output_tokens to generate
->>>>>>> 2b96e14a
             temperature (float): temperature of the llm
             system_message (Optional[str]): the system message
             department (Optional[str]): from which department comes the call
@@ -84,21 +76,12 @@
             info = ChunkInfo(requesttokens=num_tokens_from_messages([msgs[-1]],model), streamedtokens=num_tokens_from_messages([HumanMessage(result)], model)) 
             yield Chunk(type="I", message=info, order=position)
     
-<<<<<<< HEAD
-    def run_without_streaming(self, history: List[ChatTurn], max_tokens: int, temperature: float, system_message: Optional[str], department: Optional[str], llm_name:str) -> ChatResult:
+    def run_without_streaming(self, history: List[ChatTurn], max_output_tokens: int, temperature: float, system_message: Optional[str], department: Optional[str], llm_name:str) -> ChatResult:
         """calls the llm in blocking mode, returns the full result
 
         Args:
             history (List[ChatTurn]): the history,user and ai messages 
-            max_tokens (int): max_tokens to generate
-=======
-    def run_without_streaming(self, history: "Sequence[dict[str, str]]", max_output_tokens: int, temperature: float, system_message: Optional[str], department: Optional[str], model_name:str) -> ChatResult:
-        """calls the llm in blocking mode, returns the full result
-
-        Args:
-            history (list[dict[str, str]]): the history,user and ai messages 
             max_output_tokens (int): max_output_tokens to generate
->>>>>>> 2b96e14a
             temperature (float): temperature of the llm
             system_message (Optional[str]): the system message
             department (Optional[str]): from which department comes the call
