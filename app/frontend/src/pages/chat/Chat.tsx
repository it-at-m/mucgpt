import { useRef, useState, useEffect, useContext, useCallback } from "react";
import readNDJSONStream from "ndjson-readablestream";

import styles from "./Chat.module.css";

import { chatApi, AskResponse, ChatRequest, ChatTurn, handleRedirect, Chunk, ChunkInfo, countTokensAPI } from "../../api";
import { Answer, AnswerError, AnswerLoading } from "../../components/Answer";
import { QuestionInput } from "../../components/QuestionInput";
import { ExampleList } from "../../components/Example";
import { UserChatMessage } from "../../components/UserChatMessage";
import { ClearChatButton } from "../../components/ClearChatButton";
import { LanguageContext } from "../../components/LanguageSelector/LanguageContextProvider";
import { useTranslation } from 'react-i18next';
import { ChatsettingsDrawer } from "../../components/ChatsettingsDrawer";
import { indexedDBStorage, saveToDB, getStartDataFromDB, popLastMessageInDB, getHighestKeyInDB, deleteChatFromDB, getCurrentChatID, changeTemperatureInDb, changeMaxTokensInDb, changeSystempromptInDb, CURRENT_CHAT_IN_DB, checkStructurOfDB } from "../../service/storage"
import { History } from "../../components/History/History";
import useDebounce from "../../hooks/debouncehook";
import { MessageError } from "./MessageError";
import { LLMContext } from "../../components/LLMSelector/LLMContextProvider";

const enum STORAGE_KEYS {
    CHAT_TEMPERATURE = 'CHAT_TEMPERATURE',
    CHAT_SYSTEM_PROMPT = 'CHAT_SYSTEM_PROMPT',
    CHAT_MAX_TOKENS = 'CHAT_MAX_TOKENS',
}

const Chat = () => {
    const { language } = useContext(LanguageContext)
    const { LLM } = useContext(LLMContext);
    const { t } = useTranslation();
    const [shouldStream, setShouldStream] = useState<boolean>(true);

    const lastQuestionRef = useRef<string>("");
    const chatMessageStreamEnd = useRef<HTMLDivElement | null>(null);

    const [isLoading, setIsLoading] = useState<boolean>(false);
    const [error, setError] = useState<unknown>();

    const [selectedAnswer, setSelectedAnswer] = useState<number>(0);

    const [answers, setAnswers] = useState<[user: string, response: AskResponse, user_tokens: number][]>([]);
    const [question, setQuestion] = useState<string>("");

    const temperature_pref = Number(localStorage.getItem(STORAGE_KEYS.CHAT_TEMPERATURE) || 0.7);
    const max_output_tokens_pref = Number(localStorage.getItem(STORAGE_KEYS.CHAT_MAX_TOKENS)) || 4000;
    const systemPrompt_pref = localStorage.getItem(STORAGE_KEYS.CHAT_SYSTEM_PROMPT) || "";

    const [temperature, setTemperature] = useState(temperature_pref);
    const [max_output_tokens, setMaxOutputTokens] = useState(max_output_tokens_pref);
    const [systemPrompt, setSystemPrompt] = useState<string>(systemPrompt_pref);

    const storage: indexedDBStorage = {
        db_name: "MUCGPT-CHAT", objectStore_name: "chat", db_version: 2
    }
    const [currentId, setCurrentId] = useState<number>(0);
    const [idCounter, setIdCounter] = useState<number>(0);

    const debouncedSystemPrompt = useDebounce(systemPrompt, 1000);
    const [systemPromptTokens, setSystemPromptTokens] = useState<number>(0);

    const makeTokenCountRequest = useCallback(async () => {
        if (debouncedSystemPrompt && debouncedSystemPrompt !== "") {
            const response = await countTokensAPI({ "text": debouncedSystemPrompt, "model": LLM });
            setSystemPromptTokens(response.count);
        }
        else
            setSystemPromptTokens(0);
    }, [debouncedSystemPrompt, LLM]);

    useEffect(() => {
        makeTokenCountRequest();
        if (max_output_tokens > LLM.max_output_tokens && LLM.max_output_tokens != 0) {
            onMaxTokensChanged(LLM.max_output_tokens, currentId)
        }
    }, [debouncedSystemPrompt, LLM, makeTokenCountRequest]);

    useEffect(() => {
        checkStructurOfDB(storage);
        setAnswers([]);
        lastQuestionRef.current = "";
        getHighestKeyInDB(storage).then((highestKey) => {
            getCurrentChatID(storage).then((refID) => {
                error && setError(undefined);
                setIsLoading(true);
                let key;
                if (refID) {
                    key = refID
                } else {
                    key = highestKey + 1
                }
                setIdCounter(key)
                setCurrentId(key)
                getStartDataFromDB(storage, key).then((stored) => {
                    if (stored) {// if the chat exists
                        let storedAnswers = stored.Data.Answers;
                        lastQuestionRef.current = storedAnswers[storedAnswers.length - 1][0];
                        if (storedAnswers[storedAnswers.length - 1][1].answer == "") {// if the answer of the LLM has not (yet) returned
                            if (storedAnswers.length > 1) {
                                storedAnswers.pop();
                                setAnswers([...answers.concat(storedAnswers)]);
                            }
                            setError(new MessageError(t('components.history.error')))
                        } else {
                            let options = stored.Options
                            setAnswers([...answers.concat(storedAnswers)]);
                            if (options) {
                                onMaxTokensChanged(options.maxTokens, key);
                                onTemperatureChanged(options.temperature, key);
                                onSystemPromptChanged(options.system, key)
                            }
                        }
                    }
                });
                setIsLoading(false);
            })
        })
    }, [])

    const makeApiRequest = async (question: string, system?: string) => {
        const startId = currentId
        lastQuestionRef.current = question;
        error && setError(undefined);
        setIsLoading(true);
        let askResponse: AskResponse = {} as AskResponse;
<<<<<<< HEAD
        saveToDB([question, { ...askResponse, answer: "", tokens: 0 }, 0], storage, startId, idCounter, setCurrentId, setIdCounter, language, temperature, system ? system : "", max_tokens, LLM.llm_name)
=======
        saveToDB([question, { ...askResponse, answer: "", tokens: 0 }, 0], storage, startId, idCounter, setCurrentId, setIdCounter, language, temperature, system ? system : "", max_output_tokens, LLM.model_name)
>>>>>>> 2b96e14a
        try {
            const history: ChatTurn[] = answers.map(a => ({ user: a[0], bot: a[1].answer }));
            const request: ChatRequest = {
                history: [...history, { user: question, bot: undefined }],
                shouldStream: shouldStream,
                language: language,
                temperature: temperature,
                system_message: system ? system : "",
<<<<<<< HEAD
                max_tokens: max_tokens,
                model: LLM.llm_name
=======
                max_output_tokens: max_output_tokens,
                model: LLM.model_name
>>>>>>> 2b96e14a
            };

            const response = await chatApi(request);
            handleRedirect(response);

            if (!response.body) {
                throw Error("No response body");
            }
            let user_tokens = 0;
            if (shouldStream) {

                let answer: string = '';
                let streamed_tokens = 0;
                let latestResponse: AskResponse = { ...askResponse, answer: answer, tokens: streamed_tokens }

                for await (const chunk of readNDJSONStream(response.body)) {
                    if (chunk as Chunk) {
                        switch (chunk.type) {
                            case "C":
                                answer += chunk.message as string;
                                break;
                            case "I":
                                const info = chunk.message as ChunkInfo;
                                streamed_tokens = info.streamedtokens;
                                user_tokens = info.requesttokens;
                                break;
                            case "E":
                                throw Error(chunk.message as (string) || "Unknown error");
                        }

                        latestResponse = { ...askResponse, answer: answer, tokens: streamed_tokens };
                        setIsLoading(false);
                        setAnswers([...answers, [question, latestResponse, user_tokens]]);
                    }
                }
                if (startId == currentId) {
<<<<<<< HEAD
                    saveToDB([question, latestResponse, user_tokens], storage, startId, idCounter, setCurrentId, setIdCounter, language, temperature, system ? system : "", max_tokens, LLM.llm_name)
=======
                    saveToDB([question, latestResponse, user_tokens], storage, startId, idCounter, setCurrentId, setIdCounter, language, temperature, system ? system : "", max_output_tokens, LLM.model_name)
>>>>>>> 2b96e14a
                }
            } else {
                const parsedResponse: AskResponse = await response.json();
                if (response.status > 299 || !response.ok) {
                    throw Error(parsedResponse.error || "Unknown error");
                }
                setAnswers([...answers, [question, parsedResponse, 0]]);
                if (startId == currentId) {
<<<<<<< HEAD
                    saveToDB([question, parsedResponse, 0], storage, currentId, idCounter, setCurrentId, setIdCounter, language, temperature, system ? system : "", max_tokens, LLM.llm_name)
=======
                    saveToDB([question, parsedResponse, 0], storage, currentId, idCounter, setCurrentId, setIdCounter, language, temperature, system ? system : "", max_output_tokens, LLM.model_name)
>>>>>>> 2b96e14a
                }
            }
        } catch (e) {
            setError(e);
        } finally {
            setIsLoading(false);
        }
    };

    const clearChat = () => {
        setCurrentId(idCounter + 1)
        lastQuestionRef.current = "";
        error && setError(undefined);
        deleteChatFromDB(storage, CURRENT_CHAT_IN_DB, setAnswers, true, lastQuestionRef)
    };

    const onRegeneratResponseClicked = async () => {
        if (answers.length > 0) {
            let last = answers.pop();
            setAnswers(answers);
            popLastMessageInDB(storage, currentId);
            if (last) {
                makeApiRequest(last[0], systemPrompt)
            }
        };
    }

    useEffect(() => chatMessageStreamEnd.current?.scrollIntoView({ behavior: "smooth" }), [isLoading]);

    const totalTokens = systemPromptTokens + answers.map((answ) => answ[2] + (answ[1].tokens || 0)).reduceRight((prev, curr) => prev + curr, 0);

    const onExampleClicked = async (example: string, system?: string) => {
        if (system)
            onSystemPromptChanged(system, currentId);
        makeApiRequest(example, system);
    };


    const onTemperatureChanged = (temp: number, id: number) => {
        setTemperature(temp);
        localStorage.setItem(STORAGE_KEYS.CHAT_TEMPERATURE, temp.toString());
        changeTemperatureInDb(temp, id, storage);
    };

    const onMaxTokensChanged = (maxTokens: number, id: number) => {
        setMaxOutputTokens(maxTokens);
        localStorage.setItem(STORAGE_KEYS.CHAT_MAX_TOKENS, maxTokens.toString());
        changeMaxTokensInDb(maxTokens, id, storage);
    };

    const onSystemPromptChanged = (systemPrompt: string, id: number) => {
        setSystemPrompt(systemPrompt);
        localStorage.setItem(STORAGE_KEYS.CHAT_SYSTEM_PROMPT, systemPrompt);
        changeSystempromptInDb(systemPrompt, id, storage);
    };


    return (
        <div className={styles.container}>
            <History
                storage={storage}
                setAnswers={setAnswers}
                lastQuestionRef={lastQuestionRef}
                currentId={currentId}
                setCurrentId={setCurrentId}
                onTemperatureChanged={onTemperatureChanged}
                onMaxTokensChanged={onMaxTokensChanged}
                onSystemPromptChanged={onSystemPromptChanged}
                setError={setError}
            ></History>
            <div className={styles.commandsContainer}>
                <ClearChatButton className={styles.commandButton} onClick={clearChat} disabled={!lastQuestionRef.current || isLoading} />
                <ChatsettingsDrawer
                    temperature={temperature}
                    setTemperature={onTemperatureChanged}
                    max_output_tokens={max_output_tokens}
                    setMaxTokens={onMaxTokensChanged}
                    systemPrompt={systemPrompt}
                    setSystemPrompt={onSystemPromptChanged}
                    current_id={currentId}
                ></ChatsettingsDrawer>
            </div>
            <div className={styles.chatRoot}>
                <div className={styles.chatContainer}>
                    {!lastQuestionRef.current ? (
                        <div className={styles.chatEmptyState} tabIndex={0}>
                            <h2 className={styles.chatEmptyStateSubtitle}>{t('chat.header')}</h2>
                            <ExampleList onExampleClicked={onExampleClicked} />
                        </div>
                    ) : (
                        <ul className={styles.chatMessageStream} aria-description={t("common.messages")}>
                            {answers.map((answer, index) => (
                                <div key={index}>
                                    <li aria-description={t('components.usericon.label') + " " + (index + 1).toString()} >
                                        <UserChatMessage message={answer[0]}
                                            setAnswers={setAnswers}
                                            setQuestion={setQuestion}
                                            answers={answers}
                                            storage={storage}
                                            lastQuestionRef={lastQuestionRef}
                                            current_id={currentId}
                                        />
                                    </li>
                                    <li className={styles.chatMessageGpt} aria-description={t('components.answericon.label') + " " + (index + 1).toString()} >
                                        {index === answers.length - 1 && <Answer
                                            key={index}
                                            answer={answer[1]}
                                            isSelected={selectedAnswer === index}
                                            onRegenerateResponseClicked={onRegeneratResponseClicked}
                                            setQuestion={question => setQuestion(question)}
                                        />
                                        }
                                        {index !== answers.length - 1 && <Answer
                                            key={index}
                                            answer={answer[1]}
                                            isSelected={selectedAnswer === index}
                                            setQuestion={question => setQuestion(question)}
                                        />
                                        }
                                    </li>
                                </div>
                            ))}
                            {isLoading && (
                                <>
                                    <li aria-description={t('components.usericon.label') + " " + (answers.length + 1).toString()}>
                                        <UserChatMessage message={lastQuestionRef.current}
                                            setAnswers={setAnswers}
                                            setQuestion={setQuestion}
                                            answers={answers}
                                            storage={storage}
                                            lastQuestionRef={lastQuestionRef}
                                            current_id={currentId}
                                        />
                                    </li>
                                    <li className={styles.chatMessageGptMinWidth} aria-description={t('components.answericon.label') + " " + (answers.length + 1).toString()} >
                                        <AnswerLoading text={t('chat.answer_loading')} />
                                    </li>
                                </>
                            )}
                            {error ? (
                                <>
                                    <li aria-description={t('components.usericon.label') + " " + (answers.length + 1).toString()} >
                                        <UserChatMessage message={lastQuestionRef.current}
                                            setAnswers={setAnswers}
                                            setQuestion={setQuestion}
                                            answers={answers}
                                            storage={storage}
                                            lastQuestionRef={lastQuestionRef}
                                            current_id={currentId}
                                        />
                                    </li>
                                    <li className={styles.chatMessageGptMinWidth} aria-description={t('components.answericon.label') + " " + (answers.length + 1).toString()} >
                                        <AnswerError error={error.toString()} onRetry={() => makeApiRequest(lastQuestionRef.current, systemPrompt)} />
                                    </li>
                                </>
                            ) : null}
                            <div ref={chatMessageStreamEnd} />
                        </ul>
                    )}

                    <div className={styles.chatInput}>
                        <QuestionInput
                            clearOnSend
                            placeholder={t('chat.prompt')}
                            disabled={isLoading}
                            onSend={question => makeApiRequest(question, systemPrompt)}
                            tokens_used={totalTokens}
                            question={question}
                            setQuestion={question => setQuestion(question)}
                        />
                    </div>
                </div>
            </div>
        </div>
    );
};

export default Chat;
<|MERGE_RESOLUTION|>--- conflicted
+++ resolved
@@ -122,11 +122,7 @@
         error && setError(undefined);
         setIsLoading(true);
         let askResponse: AskResponse = {} as AskResponse;
-<<<<<<< HEAD
-        saveToDB([question, { ...askResponse, answer: "", tokens: 0 }, 0], storage, startId, idCounter, setCurrentId, setIdCounter, language, temperature, system ? system : "", max_tokens, LLM.llm_name)
-=======
-        saveToDB([question, { ...askResponse, answer: "", tokens: 0 }, 0], storage, startId, idCounter, setCurrentId, setIdCounter, language, temperature, system ? system : "", max_output_tokens, LLM.model_name)
->>>>>>> 2b96e14a
+        saveToDB([question, { ...askResponse, answer: "", tokens: 0 }, 0], storage, startId, idCounter, setCurrentId, setIdCounter, language, temperature, system ? system : "", max_output_tokens, LLM.llm_name)
         try {
             const history: ChatTurn[] = answers.map(a => ({ user: a[0], bot: a[1].answer }));
             const request: ChatRequest = {
@@ -135,13 +131,8 @@
                 language: language,
                 temperature: temperature,
                 system_message: system ? system : "",
-<<<<<<< HEAD
-                max_tokens: max_tokens,
+                max_output_tokens: max_output_tokens,
                 model: LLM.llm_name
-=======
-                max_output_tokens: max_output_tokens,
-                model: LLM.model_name
->>>>>>> 2b96e14a
             };
 
             const response = await chatApi(request);
@@ -178,11 +169,7 @@
                     }
                 }
                 if (startId == currentId) {
-<<<<<<< HEAD
-                    saveToDB([question, latestResponse, user_tokens], storage, startId, idCounter, setCurrentId, setIdCounter, language, temperature, system ? system : "", max_tokens, LLM.llm_name)
-=======
-                    saveToDB([question, latestResponse, user_tokens], storage, startId, idCounter, setCurrentId, setIdCounter, language, temperature, system ? system : "", max_output_tokens, LLM.model_name)
->>>>>>> 2b96e14a
+                    saveToDB([question, latestResponse, user_tokens], storage, startId, idCounter, setCurrentId, setIdCounter, language, temperature, system ? system : "", max_output_tokens, LLM.llm_name)
                 }
             } else {
                 const parsedResponse: AskResponse = await response.json();
@@ -191,11 +178,7 @@
                 }
                 setAnswers([...answers, [question, parsedResponse, 0]]);
                 if (startId == currentId) {
-<<<<<<< HEAD
-                    saveToDB([question, parsedResponse, 0], storage, currentId, idCounter, setCurrentId, setIdCounter, language, temperature, system ? system : "", max_tokens, LLM.llm_name)
-=======
-                    saveToDB([question, parsedResponse, 0], storage, currentId, idCounter, setCurrentId, setIdCounter, language, temperature, system ? system : "", max_output_tokens, LLM.model_name)
->>>>>>> 2b96e14a
+                    saveToDB([question, parsedResponse, 0], storage, currentId, idCounter, setCurrentId, setIdCounter, language, temperature, system ? system : "", max_output_tokens, LLM.llm_name)
                 }
             }
         } catch (e) {
@@ -241,9 +224,15 @@
     };
 
     const onMaxTokensChanged = (maxTokens: number, id: number) => {
-        setMaxOutputTokens(maxTokens);
-        localStorage.setItem(STORAGE_KEYS.CHAT_MAX_TOKENS, maxTokens.toString());
-        changeMaxTokensInDb(maxTokens, id, storage);
+        if (maxTokens > LLM.max_output_tokens && LLM.max_output_tokens != 0) {
+            onMaxTokensChanged(LLM.max_output_tokens, id)
+        }
+        else {
+            setMaxOutputTokens(maxTokens);
+            localStorage.setItem(STORAGE_KEYS.CHAT_MAX_TOKENS, maxTokens.toString());
+            changeMaxTokensInDb(maxTokens, id, storage);
+        }
+
     };
 
     const onSystemPromptChanged = (systemPrompt: string, id: number) => {
