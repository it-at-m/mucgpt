import { ArrowMaximize24Filled, ArrowMinimize24Filled } from "@fluentui/react-icons";
import { Button, Tooltip } from "@fluentui/react-components";

import { useTranslation } from "react-i18next";
<<<<<<< HEAD
=======

>>>>>>> 63dbb262
interface Props {
    showSidebar: boolean;
    setShowSidebar: (showSidebar: boolean) => void;
}

export const MinimizeSidebarButton = ({ showSidebar, setShowSidebar }: Props) => {
    const { t } = useTranslation();
    return (
        <Tooltip content={showSidebar ? t("common.sidebar_hide") : t("common.sidebar_show")} relationship="description" positioning="below">
            <Button
                style={{ marginLeft: "5px", right: "5px" }}
                appearance="primary"
                icon={showSidebar ? <ArrowMinimize24Filled /> : <ArrowMaximize24Filled />}
                onClick={() => setShowSidebar(false)}
            />
        </Tooltip>
    );
};<|MERGE_RESOLUTION|>--- conflicted
+++ resolved
@@ -2,10 +2,7 @@
 import { Button, Tooltip } from "@fluentui/react-components";
 
 import { useTranslation } from "react-i18next";
-<<<<<<< HEAD
-=======
 
->>>>>>> 63dbb262
 interface Props {
     showSidebar: boolean;
     setShowSidebar: (showSidebar: boolean) => void;
