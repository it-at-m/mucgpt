--- conflicted
+++ resolved
@@ -38,12 +38,7 @@
                                 <h3>{t("version.added")}</h3>
                                 <ul>
                                     <li>
-<<<<<<< HEAD
                                         Neuer Community-Assistent Sherlock 🕵️‍♂️. Unterstützt beim Review und der Erstellung von Testfällen. Entwickelt von itm.km73.
-=======
-                                        Neuer Community-Assistent Sherlock 🕵️‍♂️. Unterstützt beim Review und der Erstellung von Testfällen. Entwickelt von von
-                                        itm.km73.
->>>>>>> 3795e115
                                     </li>
                                 </ul>
                                 <h3>{t("version.fixed")}</h3>
@@ -60,31 +55,15 @@
                                             <li>Links werden nun beim Übersetzen in einfache Sprache ignoriert. Dies hatte zuvor zu Halluzinationen geführt.</li>
                                         </ul>
                                     </li>
-<<<<<<< HEAD
                                     <li>Es ist nun möglich, partielle Codeblöcke in Chrome zu kopieren. Dies hatte zuvor zu Zeilenumbrüchen nach jedem Wort geführt.</li>
                                     <li>Ein Fehler bei der Kommunikation mit Mistral-Modellen über die API wurde behoben.</li>
-=======
-                                    <li>
-                                        {" "}
-                                        Es ist nun möglich, partielle Codeblöcke in Chrome zu kopieren. Dies hatte zuvor zu Zeilenumbrüchen nach jedem Wort
-                                        geführt.
-                                    </li>
-                                    <li>Ein Fehler bei der Kommunikation mit Mistral Modellen über die API wurde behoben.</li>
->>>>>>> 3795e115
                                 </ul>
                                 <h3>{t("version.changed")}</h3>
                                 <ul>
                                     <li>
                                         Brainstorming:
                                         <ul>
-<<<<<<< HEAD
                                             <li>Mindmap-Erstellung wurde verbessert. Mehr Kindknoten werden generiert, was zu größeren, detaillierteren Mindmaps führt.</li>
-=======
-                                            <li>
-                                                Mindmap Erstellung wurde verbessert. Mehr Kindknoten werden generiert. Dies führt zu größeren, detaillierteren
-                                                Mindmaps.
-                                            </li>
->>>>>>> 3795e115
                                         </ul>
                                     </li>
                                     <li>
@@ -99,33 +78,16 @@
                                     <li>
                                         Einfache Sprache:
                                         <ul>
-<<<<<<< HEAD
                                             <li>Der Titel des <i>leichte Sprache</i> Beispiels wurde umbenannt. Es handelt sich hierbei richtigerweise um einen Artikel zum Arbeitsschutzgesetz.</li>
-=======
-                                            Titel des <i>leichte Sprache</i> Beispiels wurde umbenannt. Es handelt sich hierbei richtigerweise um einen Artikel
-                                            zum Arbeitsschutzgesetz.
->>>>>>> 3795e115
                                         </ul>
                                     </li>
                                     <li>
                                         Generelle Oberflächenverbesserungen:
                                         <ul>
-<<<<<<< HEAD
                                             <li>Jede Funktion (z.B. Chat, Zusammenfassen) hat nun die Aktionselemente in einer immer geöffneten Sidebar auf der linken Seite.</li>
                                             <li>Das lokale Speichermanagement in der Browserdatenbank wurde verbessert und vereinheitlicht.
                                                 Bestehende Daten (alte Chats und Assistenten) werden migriert.
                                                 ⚠ Konversationen in <i>Zusammenfassen</i>, <i>Brainstorming</i> und <i>Einfache Sprache</i> bleiben nicht erhalten.</li>
-=======
-                                            <li>
-                                                Jede Funktion (z.B. Chat, Zusammenfassen) hat nun die Aktionselemente in einer immer geöffneten Sidebar auf der
-                                                Linken Seite.
-                                            </li>
-                                            <li>
-                                                Das lokale Speichermanagement in der Browserdatenbank wurde verbessert und vereinheitlicht. Bestehende Daten
-                                                (alte Chats und Assistenten) werden migriert. ⚠ Konversationen in <i>Zusammenfassen</i>, <i>Brainstorming</i>{" "}
-                                                und <i>Einfache Sprache</i> bleiben nicht erhalten.
-                                            </li>
->>>>>>> 3795e115
                                         </ul>
                                     </li>
                                 </ul>
