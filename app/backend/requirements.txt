# This file was autogenerated by uv via the following command:
#    uv pip compile pyproject.toml -o app/backend/requirements.txt --python-version 3.12
aiohappyeyeballs==2.4.3
    # via
    #   mucgpt (pyproject.toml)
    #   aiohttp
aiohttp==3.10.10
    # via
    #   mucgpt (pyproject.toml)
    #   langchain
    #   langchain-community
aiosignal==1.3.1
    # via aiohttp
annotated-types==0.7.0
    # via pydantic
anyio==4.6.2.post1
    # via
    #   mucgpt (pyproject.toml)
    #   httpx
    #   openai
    #   starlette
    #   watchfiles
asgi-correlation-id==4.3.4
    # via mucgpt (pyproject.toml)
attrs==24.2.0
    # via
    #   aiohttp
    #   jsonschema
    #   referencing
certifi==2024.8.30
    # via
    #   httpcore
    #   httpx
    #   requests
cffi==1.17.1
    # via cryptography
charset-normalizer==3.4.0
    # via
    #   mucgpt (pyproject.toml)
    #   requests
click==8.1.7
    # via
    #   typer
    #   uvicorn
colorama==0.4.6
    # via
    #   click
    #   tqdm
    #   uvicorn
cryptography==43.0.3
    # via
    #   mucgpt (pyproject.toml)
    #   joserfc
dataclasses-json==0.6.7
    # via langchain-community
distlib==0.3.9
    # via mucgpt (pyproject.toml)
distro==1.9.0
    # via openai
dnspython==2.7.0
    # via
    #   mucgpt (pyproject.toml)
    #   email-validator
email-validator==2.2.0
    # via fastapi
fastapi==0.115.4
    # via mucgpt (pyproject.toml)
fastapi-cli==0.0.5
    # via fastapi
frozenlist==1.5.0
    # via
    #   mucgpt (pyproject.toml)
    #   aiohttp
    #   aiosignal
greenlet==3.1.1
    # via sqlalchemy
gunicorn==23.0.0
    # via mucgpt (pyproject.toml)
h11==0.14.0
    # via
    #   httpcore
    #   uvicorn
httpcore==1.0.6
    # via
    #   mucgpt (pyproject.toml)
    #   httpx
httptools==0.6.4
    # via
    #   mucgpt (pyproject.toml)
    #   uvicorn
httpx==0.27.2
    # via
    #   fastapi
    #   langsmith
    #   openai
httpx-sse==0.4.0
    # via langchain-community
idna==3.10
    # via
    #   anyio
    #   email-validator
    #   httpx
    #   requests
    #   yarl
jinja2==3.1.4
    # via fastapi
jiter==0.7.0
    # via
    #   mucgpt (pyproject.toml)
    #   openai
joserfc==1.0.0
    # via mucgpt (pyproject.toml)
jsonpatch==1.33
    # via langchain-core
jsonpointer==3.0.0
    # via jsonpatch
jsonschema==4.23.0
    # via mistral-common
jsonschema-specifications==2024.10.1
    # via
    #   mucgpt (pyproject.toml)
    #   jsonschema
langchain==0.3.7
    # via
    #   mucgpt (pyproject.toml)
    #   langchain-community
langchain-community==0.3.7
    # via mucgpt (pyproject.toml)
langchain-core==0.3.17
    # via
    #   mucgpt (pyproject.toml)
    #   langchain
    #   langchain-community
    #   langchain-openai
    #   langchain-text-splitters
langchain-openai==0.2.8
    # via mucgpt (pyproject.toml)
<<<<<<< HEAD
langchain-text-splitters==0.3.2
    # via
    #   mucgpt (pyproject.toml)
    #   langchain
langsmith==0.1.140
=======
langchain-text-splitters==0.3.0
    # via langchain
langsmith==0.1.142
>>>>>>> cae0e4b5
    # via
    #   mucgpt (pyproject.toml)
    #   langchain
    #   langchain-community
    #   langchain-core
markdown-it-py==3.0.0
    # via rich
markupsafe==3.0.2
    # via
    #   mucgpt (pyproject.toml)
    #   jinja2
    #   werkzeug
marshmallow==3.22.0
    # via dataclasses-json
mdurl==0.1.2
    # via markdown-it-py
mistral-common==1.4.4
    # via mucgpt (pyproject.toml)
multidict==6.1.0
    # via
    #   aiohttp
    #   yarl
mypy-extensions==1.0.0
    # via typing-inspect
numpy==1.26.4
    # via
    #   langchain
    #   langchain-community
    #   mistral-common
openai==1.54.3
    # via
    #   mucgpt (pyproject.toml)
    #   langchain-openai
orjson==3.10.11
    # via
    #   mucgpt (pyproject.toml)
    #   langsmith
packaging==24.1
    # via
    #   asgi-correlation-id
    #   gunicorn
    #   langchain-core
    #   marshmallow
pillow==10.4.0
    # via mistral-common
propcache==0.2.0
    # via yarl
psycopg2==2.9.10
    # via mucgpt (pyproject.toml)
pycparser==2.22
    # via cffi
pydantic==2.9.2
    # via
    #   fastapi
    #   langchain
    #   langchain-core
    #   langsmith
    #   mistral-common
    #   openai
    #   pydantic-settings
pydantic-core==2.23.4
    # via pydantic
pydantic-settings==2.5.2
    # via langchain-community
pygments==2.18.0
    # via rich
pypdf==5.1.0
    # via mucgpt (pyproject.toml)
python-dotenv==1.0.1
    # via
    #   pydantic-settings
    #   uvicorn
python-multipart==0.0.17
    # via
    #   mucgpt (pyproject.toml)
    #   fastapi
pyyaml==6.0.2
    # via
    #   langchain
    #   langchain-community
    #   langchain-core
    #   uvicorn
referencing==0.35.1
    # via
    #   jsonschema
    #   jsonschema-specifications
regex==2024.9.11
    # via tiktoken
requests==2.32.3
    # via
    #   langchain
    #   langchain-community
    #   langsmith
    #   mistral-common
    #   requests-toolbelt
    #   tiktoken
requests-toolbelt==1.0.0
    # via langsmith
rich==13.9.4
    # via
    #   mucgpt (pyproject.toml)
    #   typer
rpds-py==0.20.0
    # via
    #   jsonschema
    #   referencing
sentencepiece==0.2.0
    # via mistral-common
shellingham==1.5.4
    # via typer
sniffio==1.3.1
    # via
    #   anyio
    #   httpx
    #   openai
sqlalchemy==2.0.35
    # via
    #   langchain
    #   langchain-community
starlette==0.41.2
    # via
    #   mucgpt (pyproject.toml)
    #   asgi-correlation-id
    #   fastapi
tenacity==9.0.0
    # via
    #   langchain
    #   langchain-community
    #   langchain-core
tiktoken==0.7.0
    # via
    #   mucgpt (pyproject.toml)
    #   langchain-openai
    #   mistral-common
tqdm==4.66.5
    # via openai
typer==0.12.5
    # via fastapi-cli
typing-extensions==4.12.2
    # via
    #   fastapi
    #   langchain-core
    #   mistral-common
    #   openai
    #   pydantic
    #   pydantic-core
    #   sqlalchemy
    #   typer
    #   typing-inspect
typing-inspect==0.9.0
    # via dataclasses-json
urllib3==2.2.3
    # via requests
uvicorn==0.32.0
    # via
    #   mucgpt (pyproject.toml)
    #   fastapi
    #   fastapi-cli
watchfiles==0.24.0
    # via uvicorn
websockets==13.1
    # via uvicorn
werkzeug==3.0.6
    # via mucgpt (pyproject.toml)
yarl==1.15.4
    # via
    #   mucgpt (pyproject.toml)
    #   aiohttp<|MERGE_RESOLUTION|>--- conflicted
+++ resolved
@@ -135,17 +135,9 @@
     #   langchain-text-splitters
 langchain-openai==0.2.8
     # via mucgpt (pyproject.toml)
-<<<<<<< HEAD
 langchain-text-splitters==0.3.2
-    # via
-    #   mucgpt (pyproject.toml)
-    #   langchain
-langsmith==0.1.140
-=======
-langchain-text-splitters==0.3.0
     # via langchain
 langsmith==0.1.142
->>>>>>> cae0e4b5
     # via
     #   mucgpt (pyproject.toml)
     #   langchain
