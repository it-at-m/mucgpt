{
    "name": "Azure Search OpenAI Demo",
    "image": "mcr.microsoft.com/devcontainers/python:3.10",
    "features": {
        "ghcr.io/devcontainers/features/node:1": {
            "version": "16",
            "nodeGypDependencies": false
        },
<<<<<<< HEAD
        "ghcr.io/devcontainers/features/powershell:1.1.0": {},
        "ghcr.io/devcontainers/features/azure-cli:1.2.5": {},
=======
        "ghcr.io/devcontainers/features/powershell:1.4.0": {},
        "ghcr.io/devcontainers/features/azure-cli:1.0.8": {},
>>>>>>> 035303ee
        "ghcr.io/azure/azure-dev/azd:latest": {}
    },
    "customizations": {
        "vscode": {
            "extensions": [
                "ms-azuretools.azure-dev",
                "ms-azuretools.vscode-bicep",
                "ms-python.python"
            ]
        }
    },
    "forwardPorts": [
        50505
    ],
    "postCreateCommand": "",
    "remoteUser": "vscode",
    "hostRequirements": {
        "memory": "8gb"
    }
}<|MERGE_RESOLUTION|>--- conflicted
+++ resolved
@@ -6,13 +6,8 @@
             "version": "16",
             "nodeGypDependencies": false
         },
-<<<<<<< HEAD
-        "ghcr.io/devcontainers/features/powershell:1.1.0": {},
+        "ghcr.io/devcontainers/features/powershell:1.4.0": {},
         "ghcr.io/devcontainers/features/azure-cli:1.2.5": {},
-=======
-        "ghcr.io/devcontainers/features/powershell:1.4.0": {},
-        "ghcr.io/devcontainers/features/azure-cli:1.0.8": {},
->>>>>>> 035303ee
         "ghcr.io/azure/azure-dev/azd:latest": {}
     },
     "customizations": {
