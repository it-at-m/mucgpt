{
    "name": "mucgpt",
    "private": true,
    "version": "1.2.2",
    "type": "module",
    "engines": {
        "node": ">=20.0.0"
    },
    "scripts": {
        "dev": "vite",
        "build": "tsc && vite build --outDir dist ",
        "buildlocal": "tsc && vite build",
        "watch": "tsc && vite build --watch",
        "preview": "vite preview",
        "fix": "prettier . --write",
        "lint": "prettier . --check "
    },
    "dependencies": {
        "@fluentui/react": "8.122.9",
        "@fluentui/react-components": "9.58.3",
        "@fluentui/react-icons": "2.0.274",
        "@react-spring/web": "9.7.5",
        "dompurify": "3.2.4",
        "i18next": "23.16.8",
        "idb": "8.0.2",
        "markmap-common": "0.18.9",
<<<<<<< HEAD
        "markmap-lib": "0.18.11",
        "markmap-toolbar": "0.18.9",
=======
        "markmap-lib": "0.18.9",
        "markmap-toolbar": "0.18.10",
>>>>>>> 6839ee74
        "markmap-view": "0.18.9",
        "mermaid": "11.4.1",
        "ndjson-readablestream": "1.2.0",
        "react": "18.3.1",
        "react-dom": "18.3.1",
        "react-i18next": "15.4.0",
        "react-markdown": "9.0.3",
        "react-router-dom": "6.29.0",
        "react-syntax-highlighter": "15.6.1",
        "rehype-raw": "7.0.0",
        "remark": "15.0.1",
        "remark-gfm": "4.0.0",
        "uuid": "11.0.5"
    },
    "devDependencies": {
        "@types/dompurify": "3.2.0",
        "@types/node": "22.10.10",
        "@types/react": "18.3.18",
        "@types/react-dom": "18.3.5",
        "@types/react-syntax-highlighter": "15.5.13",
        "@vitejs/plugin-react": "4.3.4",
        "prettier": "3.4.2",
        "typescript": "5.7.3",
        "vite": "5.4.14"
    }
}<|MERGE_RESOLUTION|>--- conflicted
+++ resolved
@@ -24,13 +24,8 @@
         "i18next": "23.16.8",
         "idb": "8.0.2",
         "markmap-common": "0.18.9",
-<<<<<<< HEAD
         "markmap-lib": "0.18.11",
-        "markmap-toolbar": "0.18.9",
-=======
-        "markmap-lib": "0.18.9",
         "markmap-toolbar": "0.18.10",
->>>>>>> 6839ee74
         "markmap-view": "0.18.9",
         "mermaid": "11.4.1",
         "ndjson-readablestream": "1.2.0",
