import styles from "./Menu.module.css";

import { Link } from "react-router-dom";
import { useTranslation } from "react-i18next";
import { Tooltip } from "@fluentui/react-components";
import { useEffect, useState } from "react";

import { AddBotButton } from "../../components/AddBotButton";
import { CreateBotDialog } from "../../components/CreateBotDialog/CreateBotDialog";
import { BotStorageService } from "../../service/botstorage";
import { AssistantResponse, Bot } from "../../api/models";
import { BOT_STORE } from "../../constants";
import { migrate_old_bots } from "../../service/migration";
import { SearchCommunityBotButton } from "../../components/SearchCommunityBotButton/SearchCommunityBotButton";
import { CommunityBotsDialog } from "../../components/CommunityBotDialog/CommunityBotDialog";
import { getOwnedCommunityBots } from "../../api";

const Menu = () => {
    const { t } = useTranslation();
    const [bots, setBots] = useState<Bot[]>([]);
    const [communityBots, setCommunityBots] = useState<Bot[]>([]);
    const [ownedCommunityBots, setOwnedCommunityBots] = useState<AssistantResponse[]>([]);
    const [showSearchBot, setShowSearchBot] = useState<boolean>(false);
    const [getCommunityBots, setGetCommunityBots] = useState<boolean>(false);

    const [showDialogInput, setShowDialogInput] = useState<boolean>(false);

    const botStorageService: BotStorageService = new BotStorageService(BOT_STORE);

    useEffect(() => {
        migrate_old_bots().then(async () => {
            let bots = await botStorageService.getAllBotConfigs();
            let community_assistants = communityBots;
            for (const bot of bots) {
                if (bot.publish) {
                    if (community_assistants.find(b => b.id === bot.id)) {
                        community_assistants = community_assistants.filter(b => b.id !== bot.id);
                    }
                    community_assistants.push(bot);
                    bots = bots.filter(b => b.id !== bot.id);
                }
            }
            setBots(bots);
            setCommunityBots(community_assistants);
        });
        getOwnedCommunityBots().then((response) => {
            setOwnedCommunityBots(response);
        });
    }, []);

    const onAddBot = () => {
        setShowDialogInput(true);
    };
    const onSearchBot = () => {
        setShowSearchBot(true);
        setGetCommunityBots(true);
    };

    return (
        <div className={styles.container}>
            <CreateBotDialog showDialogInput={showDialogInput} setShowDialogInput={setShowDialogInput} />
            <div className={styles.row}>
                <Tooltip content={t("header.chat")} relationship="description" positioning="below">
                    <Link to="/chat" className={styles.box}>
                        {t("header.chat")}
                    </Link>
                </Tooltip>
                <Tooltip content={t("header.sum")} relationship="description" positioning="below">
                    <Link to="/sum" className={styles.box}>
                        {t("header.sum")}
                    </Link>
                </Tooltip>
                <Tooltip content={t("header.brainstorm")} relationship="description" positioning="below">
                    <Link to="/brainstorm" className={styles.box}>
                        {t("header.brainstorm")}
                    </Link>
                </Tooltip>
                <Tooltip content={t("header.simply")} relationship="description" positioning="below">
                    <Link to="/simply" className={styles.box}>
                        <p className={styles.btnText}>{t("header.simply")}</p>
                    </Link>
                </Tooltip>
            </div>
            <div className={styles.rowheader}>
                {t("menu.own_bots")} <AddBotButton onClick={onAddBot}></AddBotButton>
            </div>
            <div className={styles.row}>
                {bots.map((bot: Bot, key) => (
                    <Tooltip key={key} content={bot.title} relationship="description" positioning="below">
                        <Link to={`/bot/${bot.id}`} className={styles.box}>
                            <span>{bot.title}</span>
                        </Link>
                    </Tooltip>
                ))}
                {bots.length === 0 && <div>{t("menu.no_bots")}</div>}
            </div>
<<<<<<< HEAD
            <div className={styles.rowheader}>
                {t("menu.community_bots")} <SearchCommunityBotButton onClick={onSearchBot} />
            </div>
            <CommunityBotsDialog
                showSearchDialogInput={showSearchBot}
                setShowSearchDialogInput={setShowSearchBot}
                takeCommunityBots={getCommunityBots}
                setTakeCommunityBots={setGetCommunityBots}
            />
=======
            <div className={styles.rowheader}>{t("menu.community_bots")} <SearchCommunityBotButton onClick={onSearchBot} /></div>
            <CommunityBotsDialog showSearchDialogInput={showSearchBot} setShowSearchDialogInput={setShowSearchBot} takeCommunityBots={getCommunityBots} setTakeCommunityBots={setGetCommunityBots} />
            <div className={styles.subrowheader}>Eigene:</div>
            <div className={styles.row}>
                {ownedCommunityBots.map((bot: AssistantResponse, key) => (
                    <Tooltip key={key} content={bot.latest_version.name} relationship="description" positioning="below">
                        <Link to={`/published-bot/${bot.id}`} className={styles.box}>
                            {bot.latest_version.name}
                        </Link>
                    </Tooltip>
                ))}
                {communityBots.length === 0 && <div>{t("menu.no_bots")}</div>}
            </div>
            <div className={styles.subrowheader}>Abonnierte:</div>
>>>>>>> bc3ee967
            <div className={styles.row}>
                {communityBots.map((bot: Bot, key) => (
                    <Tooltip key={key} content={bot.title} relationship="description" positioning="below">
                        <Link to={`/bot/${bot.id}`} className={styles.box}>
                            {bot.title}
                        </Link>
                    </Tooltip>
                ))}
                {communityBots.length === 0 && <div>{t("menu.no_bots")}</div>}
            </div>
            <div className={styles.rowheader}> </div>
        </div>
    );
};

export default Menu;<|MERGE_RESOLUTION|>--- conflicted
+++ resolved
@@ -94,17 +94,6 @@
                 ))}
                 {bots.length === 0 && <div>{t("menu.no_bots")}</div>}
             </div>
-<<<<<<< HEAD
-            <div className={styles.rowheader}>
-                {t("menu.community_bots")} <SearchCommunityBotButton onClick={onSearchBot} />
-            </div>
-            <CommunityBotsDialog
-                showSearchDialogInput={showSearchBot}
-                setShowSearchDialogInput={setShowSearchBot}
-                takeCommunityBots={getCommunityBots}
-                setTakeCommunityBots={setGetCommunityBots}
-            />
-=======
             <div className={styles.rowheader}>{t("menu.community_bots")} <SearchCommunityBotButton onClick={onSearchBot} /></div>
             <CommunityBotsDialog showSearchDialogInput={showSearchBot} setShowSearchDialogInput={setShowSearchBot} takeCommunityBots={getCommunityBots} setTakeCommunityBots={setGetCommunityBots} />
             <div className={styles.subrowheader}>Eigene:</div>
@@ -119,7 +108,6 @@
                 {communityBots.length === 0 && <div>{t("menu.no_bots")}</div>}
             </div>
             <div className={styles.subrowheader}>Abonnierte:</div>
->>>>>>> bc3ee967
             <div className={styles.row}>
                 {communityBots.map((bot: Bot, key) => (
                     <Tooltip key={key} content={bot.title} relationship="description" positioning="below">
