import { useState } from "react";
import { Stack, TextField } from "@fluentui/react";
import { Button, Tooltip, Field, Textarea } from "@fluentui/react-components";
import { Send28Filled } from "@fluentui/react-icons";

import styles from "./QuestionInput.module.css";

interface Props {
    onSend: (question: string) => void;
    disabled: boolean;
    placeholder?: string;
    clearOnSend?: boolean;
}

export const QuestionInput = ({ onSend, disabled, placeholder, clearOnSend }: Props) => {
    const [question, setQuestion] = useState<string>("");
    const wordCount = 4000;
    const getCharLeft = () => Math.max(wordCount - countWords(question), 0);

    const sendQuestion = () => {
        if (disabled || !question.trim()) {
            return;
        }

        onSend(question);

        if (clearOnSend) {
            setQuestion("");
        }
    };

    const onEnterPress = (ev: React.KeyboardEvent<Element>) => {
        if (ev.key === "Enter" && !ev.shiftKey) {
            ev.preventDefault();
            sendQuestion();
        }
    };

    function countWords(str: string) {
        return str.trim().split(/\s+/).length;
    }

    const onQuestionChange = (_ev: React.FormEvent<HTMLInputElement | HTMLTextAreaElement>, newValue?: string) => {
        if (!newValue) {
            setQuestion("");
        } else if (countWords(newValue) <= wordCount) {
            setQuestion(newValue);
        }
    };

    const sendQuestionDisabled = disabled || !question.trim();

    return (
        <Stack horizontal className={styles.questionInputContainer}>
            <TextField
                className={styles.questionInputTextArea}
                placeholder={placeholder}
                multiline
                resizable={false}
                borderless
                value={question}
                onChange={onQuestionChange}
                onKeyDown={onEnterPress}
                autoAdjustHeight={true}
                description={`${getCharLeft()} Wörter übrig`}
            />
            <div className={styles.questionInputButtonsContainer}>
<<<<<<< HEAD
                <div
                    className={`${styles.questionInputSendButton} ${sendQuestionDisabled ? styles.questionInputSendButtonDisabled : ""}`}
                    aria-label="Ask question button"
                    onClick={sendQuestion}
                >
                    <Send28Filled primaryFill={"rgba(255, 204, 0, 1)"} />
                </div>
=======
                <Tooltip content="Ask question button" relationship="label">
                    <Button size="large" icon={<Send28Filled primaryFill="rgba(115, 118, 225, 1)" />} disabled={sendQuestionDisabled} onClick={sendQuestion} />
                </Tooltip>
>>>>>>> d7bbf9f4
            </div>
        </Stack>
    );
};<|MERGE_RESOLUTION|>--- conflicted
+++ resolved
@@ -65,19 +65,9 @@
                 description={`${getCharLeft()} Wörter übrig`}
             />
             <div className={styles.questionInputButtonsContainer}>
-<<<<<<< HEAD
-                <div
-                    className={`${styles.questionInputSendButton} ${sendQuestionDisabled ? styles.questionInputSendButtonDisabled : ""}`}
-                    aria-label="Ask question button"
-                    onClick={sendQuestion}
-                >
-                    <Send28Filled primaryFill={"rgba(255, 204, 0, 1)"} />
-                </div>
-=======
                 <Tooltip content="Ask question button" relationship="label">
                     <Button size="large" icon={<Send28Filled primaryFill="rgba(115, 118, 225, 1)" />} disabled={sendQuestionDisabled} onClick={sendQuestion} />
                 </Tooltip>
->>>>>>> d7bbf9f4
             </div>
         </Stack>
     );
