--- conflicted
+++ resolved
@@ -8,17 +8,10 @@
 }
 
 export const DEFAULTLLM = "gpt-4o-mini";
-<<<<<<< HEAD
-export const LLMContext = React.createContext<ILLMProvider>({ LLM: { llm_name: DEFAULTLLM, max_tokens: 0, description: "" }, setLLM: () => { } });
+export const LLMContext = React.createContext<ILLMProvider>({ LLM: { llm_name: DEFAULTLLM, max_output_tokens: 0, max_input_tokens: 0, description: "" }, setLLM: () => { } });
 
 export const LLMContextProvider = (props: React.PropsWithChildren<{}>) => {
-    const [LLM, setLLM] = useState<Model>({ llm_name: DEFAULTLLM, max_tokens: 0, description: "" });
-=======
-export const LLMContext = React.createContext<ILLMProvider>({ LLM: { model_name: DEFAULTLLM, max_output_tokens: 0, max_input_tokens: 0, description: "" }, setLLM: () => { } });
-
-export const LLMContextProvider = (props: React.PropsWithChildren<{}>) => {
-    const [LLM, setLLM] = useState<Model>({ model_name: DEFAULTLLM, max_output_tokens: 0, max_input_tokens: 0, description: "" });
->>>>>>> 2b96e14a
+    const [LLM, setLLM] = useState<Model>({ llm_name: DEFAULTLLM, max_output_tokens: 0, max_input_tokens: 0, description: "" });
 
     return (
         <LLMContext.Provider value={{ LLM, setLLM }}>
