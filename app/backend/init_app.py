import os
from typing import Tuple

from brainstorm.brainstorm import Brainstorm
from chat.chat import Chat
from core.authentification import AuthentificationHelper
from core.confighelper import ConfigHelper
from core.datahelper import Base, Repository
from core.llmhelper import getModel
from core.types.AppConfig import AppConfig
from core.types.Config import BackendConfig, DatabaseConfig
from simply.simply import Simply
from summarize.summarize import Summarize


def initApproaches(cfg: BackendConfig, repoHelper: Repository) -> Tuple[Chat, Brainstorm, Summarize]:
    """init different approaches

    Args:
        cfg (BackendConfig): the config for the backend
        repoHelper (Repository): the repository to save request statistics

    Returns:
        Tuple[Chat, Brainstorm, Summarize]: the implementation behind chat, brainstorm and summarize
    """
    brainstormllm = getModel(
                    models=cfg.models,
                    max_output_tokens =  4000,
                    n = 1,
                    streaming=False,
                    temperature=0.9)
    sumllm = getModel(
                    models=cfg.models,
                    max_output_tokens =  2000,
                    n = 1,
                    streaming=False,
                    temperature=0)
<<<<<<< HEAD
    chatllm = getModel(
=======
    chatlllm = getModel(
>>>>>>> 523e1514
                    models=cfg.models,
                    max_output_tokens=4000,
                    n = 1,
                    streaming=True,
                    temperature=0.7)
<<<<<<< HEAD
    simplyllm = getModel(
                    models=cfg.models,
                    max_output_tokens=4000,
                    n = 1,
                    streaming=True,
                    temperature=0.7)
    chat_approaches = Chat(llm=chatllm, config=cfg.chat, repo=repoHelper)
    brainstorm_approaches = Brainstorm(llm=brainstormllm,  config=cfg.brainstorm, repo=repoHelper)
    sum_approaches =  Summarize(llm=sumllm, config=cfg.sum, repo=repoHelper)
    simply_approaches =  Simply(llm=simplyllm, config=cfg.simply, repo=repoHelper)
    return (chat_approaches, brainstorm_approaches, sum_approaches, simply_approaches)
=======
    chat_approaches = Chat(llm=chatlllm, config=cfg.chat, repo=repoHelper)
    brainstorm_approaches = Brainstorm(llm=brainstormllm,  config=cfg.brainstorm, repo=repoHelper)
    sum_approaches =  Summarize(llm=sumllm, config=cfg.sum, repo=repoHelper)
    return (chat_approaches, brainstorm_approaches, sum_approaches)
>>>>>>> 523e1514

def initApp() -> AppConfig:
    """inits the app

    Returns:
        AppConfig: contains the configuration for the webservice
    """
    # read enviornment config
    env_config = os.environ['MUCGPT_CONFIG'] if "MUCGPT_CONFIG" in os.environ else os.path.dirname(os.path.realpath(__file__))+"/config.json"
    base_config = os.environ['MUCGPT_BASE_CONFIG'] if "MUCGPT_BASE_CONFIG" in os.environ is not None else os.path.dirname(os.path.realpath(__file__))+"/base.json"
    config_helper = ConfigHelper(env_config=env_config, base_config=base_config)
    cfg = config_helper.loadData()
     # Set up authentication helper
    auth_helper = AuthentificationHelper(
        issuer=cfg.backend.sso_config.sso_issuer,
        role=cfg.backend.sso_config.role
    )  
    # set up repositorty
    if(cfg.backend.enable_database):
        db_config: DatabaseConfig = cfg.backend.db_config
        repoHelper = Repository(
            username=db_config.db_user,
            host=db_config.db_host,
            database=db_config.db_name,
            password=db_config.db_passwort
        )
        repoHelper.setup_schema(base=Base)
    else:
        repoHelper = None

<<<<<<< HEAD
    (chat_approaches, brainstorm_approaches, sum_approaches, simply_approaches) = initApproaches(cfg=cfg.backend, repoHelper=repoHelper)
=======
    (chat_approaches, brainstorm_approaches, sum_approaches) = initApproaches(cfg=cfg.backend, repoHelper=repoHelper)
>>>>>>> 523e1514


        

    return  AppConfig(
        authentification_client=auth_helper,
        configuration_features=cfg,
        chat_approaches= chat_approaches,
        brainstorm_approaches= brainstorm_approaches,
        simply_approaches=simply_approaches,
        sum_approaches= sum_approaches,
        repository=repoHelper,
        backend_config=cfg.backend
    )<|MERGE_RESOLUTION|>--- conflicted
+++ resolved
@@ -35,17 +35,12 @@
                     n = 1,
                     streaming=False,
                     temperature=0)
-<<<<<<< HEAD
     chatllm = getModel(
-=======
-    chatlllm = getModel(
->>>>>>> 523e1514
                     models=cfg.models,
                     max_output_tokens=4000,
                     n = 1,
                     streaming=True,
                     temperature=0.7)
-<<<<<<< HEAD
     simplyllm = getModel(
                     models=cfg.models,
                     max_output_tokens=4000,
@@ -57,12 +52,6 @@
     sum_approaches =  Summarize(llm=sumllm, config=cfg.sum, repo=repoHelper)
     simply_approaches =  Simply(llm=simplyllm, config=cfg.simply, repo=repoHelper)
     return (chat_approaches, brainstorm_approaches, sum_approaches, simply_approaches)
-=======
-    chat_approaches = Chat(llm=chatlllm, config=cfg.chat, repo=repoHelper)
-    brainstorm_approaches = Brainstorm(llm=brainstormllm,  config=cfg.brainstorm, repo=repoHelper)
-    sum_approaches =  Summarize(llm=sumllm, config=cfg.sum, repo=repoHelper)
-    return (chat_approaches, brainstorm_approaches, sum_approaches)
->>>>>>> 523e1514
 
 def initApp() -> AppConfig:
     """inits the app
@@ -93,11 +82,7 @@
     else:
         repoHelper = None
 
-<<<<<<< HEAD
     (chat_approaches, brainstorm_approaches, sum_approaches, simply_approaches) = initApproaches(cfg=cfg.backend, repoHelper=repoHelper)
-=======
-    (chat_approaches, brainstorm_approaches, sum_approaches) = initApproaches(cfg=cfg.backend, repoHelper=repoHelper)
->>>>>>> 523e1514
 
 
         
