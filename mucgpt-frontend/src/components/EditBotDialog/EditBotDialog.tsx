import {
    Checkmark24Filled,
    Dismiss24Regular,
    Add24Regular,
    Delete24Regular,
    Save24Filled,
    ChevronLeft24Regular,
    ChevronRight24Regular
} from "@fluentui/react-icons";
import {
    Button,
    Dialog,
    DialogActions,
    DialogBody,
    DialogContent,
    DialogSurface,
    DialogTitle,
    Field,
    Textarea,
    Input,
    TextareaOnChangeData
} from "@fluentui/react-components";

import styles from "./EditBotDialog.module.css";
import { useTranslation } from "react-i18next";
import { useCallback, useContext, useState, useMemo, useEffect } from "react";
import { Bot, ToolBase, ToolInfo, ToolListResponse, getTools } from "../../api";
import { QuickPrompt } from "../QuickPrompt/QuickPrompt";
import { ExampleModel } from "../Example";
import { ToolsSelector } from "../ToolsSelector";
import { LLMContext } from "../LLMSelector/LLMContextProvider";
import { HeaderContext } from "../../pages/layout/HeaderContextProvider";

interface Props {
    showDialog: boolean;
    setShowDialog: (showDialog: boolean) => void;
    bot: Bot;
    onBotChanged: (bot: Bot) => void;
    isOwner: boolean;
}

export const EditBotDialog = ({ showDialog, setShowDialog, bot, onBotChanged, isOwner }: Props) => {
    // Stepper state
    const [currentStep, setCurrentStep] = useState<number>(0);
    const totalSteps = 7;
    const stepTitles = [
        "components.edit_bot_dialog.step_title",
        "components.edit_bot_dialog.step_description",
        "components.edit_bot_dialog.step_system_prompt",
        "components.edit_bot_dialog.step_tools",
        "components.edit_bot_dialog.step_quick_prompts",
        "components.edit_bot_dialog.step_examples",
        "components.edit_bot_dialog.step_advanced_settings"
    ];

    const [showSavedMessage, setShowSavedMessage] = useState<boolean>(false);
    const [botId, setBotId] = useState<string | undefined>(bot.id);
    const [title, setTitle] = useState<string>(bot.title);
    const [description, setDescription] = useState<string>(bot.description);
    const [systemPrompt, setSystemPrompt] = useState<string>(bot.system_message);
    const [quickPrompts, setQuickPrompts] = useState<QuickPrompt[]>(bot.quick_prompts || []);
    const [examples, setExamples] = useState<ExampleModel[]>(bot.examples || []);
    const [temperature, setTemperature] = useState<number>(bot.temperature);
    const [maxOutputTokens, setMaxOutputTokens] = useState<number>(bot.max_output_tokens);
    const [version, setVersion] = useState<string>(bot.version || "0");
    const [tools, setTools] = useState<ToolBase[]>(bot.tools || []);
    const [publish, setPublish] = useState<boolean>(bot.publish || false);
    const [ownerIds, setOwnerIds] = useState<string[]>(bot.owner_ids || []);
    const [hierarchicalAccess, setHierarchicalAccess] = useState<string[]>(bot.hirachical_access || []);
    const [tags, setTags] = useState<string[]>(bot.tags || []);

    // Context
    const { setHeader } = useContext(HeaderContext);
    const { t } = useTranslation();

    // Tools state
    const [availableTools, setAvailableTools] = useState<ToolListResponse | undefined>(undefined);
    const [showToolsSelector, setShowToolsSelector] = useState<boolean>(false);
    const [selectedTools, setSelectedTools] = useState<ToolInfo[]>([]);

    // Update state when bot prop changes
    useEffect(() => {
        setBotId(bot.id);
        setTitle(bot.title);
        setDescription(bot.description);
        setSystemPrompt(bot.system_message);
        setQuickPrompts(bot.quick_prompts || []);
        setExamples(bot.examples || []);
        setTemperature(bot.temperature);
        setMaxOutputTokens(bot.max_output_tokens || 1024);
        setVersion(bot.version || "0");
        setTools(bot.tools || []);
        setPublish(bot.publish || false);
        setOwnerIds(bot.owner_ids || []);
        setHierarchicalAccess(bot.hirachical_access || []);
        setTags(bot.tags || []);
        // Reset to first step when bot changes
        setCurrentStep(0);
    }, [bot]);

    // Load available tools when dialog opens
    useEffect(() => {
        if (showDialog && !availableTools) {
            const fetchTools = async () => {
                try {
                    const toolsResponse = await getTools();
                    setAvailableTools(toolsResponse);
                } catch (error) {
                    console.error("Failed to fetch tools:", error);
                }
            };
            fetchTools();
        }
    }, [showDialog, availableTools]);

    // Update selectedTools when tools change
    useEffect(() => {
        if (availableTools && tools.length > 0) {
            const toolInfos = tools.map(tool => availableTools.tools.find(t => t.name === tool.id)).filter(Boolean) as ToolInfo[];
            setSelectedTools(toolInfos);
        } else {
            setSelectedTools([]);
        }
    }, [tools, availableTools]);

    // Stepper navigation functions
    const nextStep = () => {
        if (currentStep < totalSteps - 1) {
            setCurrentStep(currentStep + 1);
        }
    };

    const prevStep = () => {
        if (currentStep > 0) {
            setCurrentStep(currentStep - 1);
        }
    };

    const canProceedToNext = () => {
        switch (currentStep) {
            case 0: // Title
                return title.trim() !== "";
            case 1: // Description
                return description.trim() !== "";
            case 2: // System prompt
                return systemPrompt.trim() !== "";
            default:
                return true; // Tools, quick prompts, examples, and advanced settings are optional
        }
    };

    // description change
    const onDescriptionChanged = useCallback((_ev: React.FormEvent<HTMLInputElement | HTMLTextAreaElement>, newValue?: TextareaOnChangeData) => {
        if (newValue?.value) {
            setDescription(newValue.value);
        } else {
            setDescription("");
        }
    }, []);

    // title change
    const onTitleChanged = useCallback((_ev: React.FormEvent<HTMLInputElement | HTMLTextAreaElement>, newValue?: TextareaOnChangeData) => {
        if (newValue?.value) {
            setTitle(newValue.value);
        } else {
            setTitle("Assistent");
        }
    }, []);

    // system prompt change
    const onPromptChanged = useCallback((_ev: React.FormEvent<HTMLInputElement | HTMLTextAreaElement>, newValue?: TextareaOnChangeData) => {
        if (newValue?.value) {
            setSystemPrompt(newValue.value);
        } else {
            setSystemPrompt("");
        }
    }, []);

    // Helper functions for quick prompts
    const addQuickPrompt = () => {
        // Only add if there is no empty quick prompt
        const hasEmpty = quickPrompts.some(ex => !ex.label.trim() || !ex.prompt.trim());
        if (!hasEmpty) {
            setQuickPrompts([...quickPrompts, { label: "", prompt: "", tooltip: "" }]);
        }
    };

<<<<<<< HEAD
    const onChangeQuickPromptLabel = useCallback((e: React.FormEvent<HTMLInputElement | HTMLTextAreaElement>, index: number) => {
        const updated = [...quickPrompts];
        updated[index].label = e.currentTarget.value.trim();
        updated[index].tooltip = updated[index].label;
=======
    const updateQuickPrompt = (index: number, field: "label" | "prompt", value: string) => {
        const updated = [...quickPrompts];
        updated[index] = { ...updated[index], [field]: value };
        if (field === "label") {
            updated[index].tooltip = value;
        }
>>>>>>> ba17ed32
        setQuickPrompts(updated);
    }, [quickPrompts]);

    const onChangeQuickPromptPrompt = useCallback((e: React.FormEvent<HTMLInputElement | HTMLTextAreaElement>, index: number) => {
        const updated = [...quickPrompts];
        updated[index].prompt = e.currentTarget.value.trim();
        setQuickPrompts(updated);
    }, [quickPrompts]);

    const removeQuickPrompt = (index: number) => {
        setQuickPrompts(quickPrompts.filter((_, i) => i !== index));
    };

    // Helper functions for examples
    const addExample = () => {
        // Only add if there is no empty example
        const hasEmpty = examples.some(ex => !ex.text.trim() || !ex.value.trim());
        if (!hasEmpty) {
            setExamples([...examples, { text: "", value: "" }]);
        }
    };
<<<<<<< HEAD
    const onChangeExampleText = useCallback((e: React.FormEvent<HTMLInputElement | HTMLTextAreaElement>, index: number) => {
=======

    const updateExample = (index: number, field: "text" | "value", value: string) => {
>>>>>>> ba17ed32
        const updated = [...examples];
        updated[index].text = e.currentTarget.value.trim();
        setExamples(updated);
    }, [examples]);
    const onChangeExampleValue = useCallback((e: React.FormEvent<HTMLInputElement | HTMLTextAreaElement>, index: number) => {
        const updated = [...examples];
        updated[index].value = e.currentTarget.value.trim();
        setExamples(updated);
    }, [examples]);

    const removeExample = (index: number) => {
        setExamples(examples.filter((_, i) => i !== index));
    };

    // Helper functions for tools
    const handleToolsSelected = (selectedTools?: ToolInfo[]) => {
        if (selectedTools) {
            const newTools: ToolBase[] = selectedTools.map(tool => ({
                id: tool.name,
                config: {}
            }));
            setTools(newTools);
            setSelectedTools(selectedTools);
        }
        setShowToolsSelector(false);
    };

    // save bot
    const onSaveButtonClicked = useCallback(async () => {
        if (!isOwner && !botId) {
            setShowDialog(false);
            return;
        }
        // Filter out empty quick prompts
        const validQuickPrompts = quickPrompts.filter(qp => qp.label && qp.label.trim() !== "" && qp.prompt && qp.prompt.trim() !== "");

        // Filter out empty examples
        const validExamples = examples.filter(ex => ex.text && ex.text.trim() !== "" && ex.value && ex.value.trim() !== "");

        const bot: Bot = {
            id: botId,
            title: title == "" ? "Assistent" : title,
            description: description == "" ? "Ein Assistent" : description,
            system_message: systemPrompt,
            publish: publish,
            owner_ids: ownerIds,
            temperature: temperature,
            max_output_tokens: maxOutputTokens,
            quick_prompts: validQuickPrompts,
            examples: validExamples,
            version: version,
            tools: tools,
            hirachical_access: hierarchicalAccess,
            tags: tags
        };
        setHeader(title);
        onBotChanged(bot);
        // Show saved message
        setShowSavedMessage(true);
        setTimeout(() => {
            setShowSavedMessage(false);
            setShowDialog(false);
        }, 2000);
    }, [title, description, systemPrompt, temperature, maxOutputTokens, quickPrompts, examples, version, tools, onBotChanged, setHeader, botId, isOwner, setShowDialog, publish, ownerIds, hierarchicalAccess, tags]);

    // Render saved message
    const savedMessage = useMemo(
        () =>
            showSavedMessage && (
                <div className={styles.savedMessage}>
                    <Checkmark24Filled />
                    {t("components.edit_bot_dialog.saved_successfully")}
                </div>
            ),
        [showSavedMessage, t]
    );

<<<<<<< HEAD
    // Render stepper progress
    const stepperProgress = useMemo(() => (
        <div className={styles.stepperContainer}>
            <div className={styles.stepperHeader}>
                <div className={styles.stepNumber}>{currentStep + 1} / {totalSteps}</div>
                <div className={styles.stepTitle}>{t(stepTitles[currentStep])}</div>
            </div>
            <div className={styles.progressBar}>
                <div
                    className={styles.progressFill}
                    style={{ width: `${((currentStep + 1) / totalSteps) * 100}%` }}
                />
            </div>
        </div>
    ), [currentStep, totalSteps, stepTitles, t]);

    // Step 0: Title
    const titleStep = useMemo(() => (
        <DialogContent>
            <Field size="large" className={styles.formField}>
                <label className={styles.formLabel}>{t("components.edit_bot_dialog.bot_title")}:</label>
                <Textarea
                    placeholder={t("components.edit_bot_dialog.bot_title")}
                    value={title}
                    size="large"
                    onChange={onTitleChanged}
                    maxLength={100}
                    disabled={!isOwner || showSavedMessage}
                />
            </Field>
        </DialogContent>
    ), [title, onTitleChanged, isOwner, showSavedMessage, t]);

    // Step 1: Description
    const descriptionStep = useMemo(() => (
        <DialogContent>
            <Field size="large" className={styles.formField}>
                <label className={styles.formLabel}>{t("components.edit_bot_dialog.bot_description")}:</label>
                <Textarea
                    placeholder={t("components.edit_bot_dialog.bot_description")}
                    value={description}
                    rows={15}
                    resize="vertical"
                    size="large"
                    onChange={onDescriptionChanged}
                    disabled={!isOwner || showSavedMessage}
                />
            </Field>
        </DialogContent>
    ), [description, onDescriptionChanged, isOwner, showSavedMessage, t]);

    // Step 2: System Prompt
    const systemPromptStep = useMemo(() => (
        <DialogContent>
            <Field size="large" className={styles.formField}>
                <label className={styles.formLabel}>{t("components.edit_bot_dialog.system_prompt")}:</label>
                <Textarea
                    placeholder={t("components.edit_bot_dialog.system_prompt")}
                    rows={15}
                    resize="vertical"
                    value={systemPrompt}
                    size="large"
                    onChange={onPromptChanged}
                    disabled={!isOwner || showSavedMessage}
                />
            </Field>
        </DialogContent>
    ), [systemPrompt, onPromptChanged, isOwner, showSavedMessage, t]);
=======
    // Render basic form fields
    const basicFields = useMemo(
        () => (
            <DialogContent>
                <Field size="large" className={styles.formField}>
                    <label className={styles.formLabel}>{t("components.edit_bot_dialog.bot_title")}:</label>
                    <Textarea
                        placeholder={t("components.edit_bot_dialog.bot_title")}
                        value={title}
                        size="large"
                        onChange={onTitleChanged}
                        maxLength={100}
                        disabled={!isOwner || showAdvancedSettings || showSavedMessage}
                    />
                </Field>
                <Field size="large" className={styles.formField}>
                    <label className={styles.formLabel}>{t("components.edit_bot_dialog.bot_description")}:</label>
                    <Textarea
                        placeholder={t("components.edit_bot_dialog.bot_description")}
                        value={description}
                        size="large"
                        onChange={onDescriptionChanged}
                        disabled={!isOwner || showAdvancedSettings || showSavedMessage}
                    />
                </Field>
                <Field size="large" className={styles.formField}>
                    <label className={styles.formLabel}>{t("components.edit_bot_dialog.system_prompt")}:</label>
                    <Textarea
                        placeholder={t("components.edit_bot_dialog.system_prompt")}
                        rows={10}
                        value={systemPrompt}
                        size="large"
                        onChange={onPromptChanged}
                        disabled={!isOwner || showAdvancedSettings || showSavedMessage}
                    />
                </Field>
            </DialogContent>
        ),
        [title, description, systemPrompt, !isOwner, showAdvancedSettings, showSavedMessage, t]
    );
>>>>>>> ba17ed32

    // Render temperature and token controls
    const { LLM } = useContext(LLMContext);
    const min_max_tokens = 10;
    const max_max_tokens = LLM.max_output_tokens;
    const min_temp = 0;
    const max_temp = 1;

    // Temperature change
    const onTemperatureChange = useCallback((ev: React.ChangeEvent<HTMLInputElement>) => {
        setTemperature(Number(ev.target.value));
    }, []);

    // Token change
    const onMaxtokensChange = useCallback(
        (ev: React.ChangeEvent<HTMLInputElement>) => {
            const value = Number(ev.target.value);
            const maxTokens = value > LLM.max_output_tokens && LLM.max_output_tokens !== 0 ? LLM.max_output_tokens : value;
            setMaxOutputTokens(maxTokens);
        },
        [LLM.max_output_tokens]
    );

<<<<<<< HEAD
    // Step 3: Tools
    const toolsStep = useMemo(() => (
        <DialogContent>
            <Field size="large" className={styles.formField}>
                <label className={styles.formLabel}>{t("components.edit_bot_dialog.tools")}</label>
                <div className={styles.dynamicFieldContainer}>
                    <div className={styles.dynamicFieldList}>
                        {selectedTools.length > 0 ? (
                            selectedTools.map((tool, index) => (
                                <div key={tool.name + index} className={styles.dynamicFieldItem}>
                                    <div className={styles.dynamicFieldInputs}>
                                        <div className={styles.dynamicFieldInputRow}>
                                            <span className={styles.dynamicFieldInputLabel}>{tool.name}:</span>
                                            <span className={styles.toolDescription}>{tool.description}</span>
                                        </div>
                                    </div>
                                    <button
                                        className={styles.removeFieldButton}
                                        onClick={() => {
                                            const newTools = tools.filter(t => t.id !== tool.name);
                                            setTools(newTools);
                                            const newSelectedTools = selectedTools.filter(t => t.name !== tool.name);
                                            setSelectedTools(newSelectedTools);
                                        }}
                                        disabled={!isOwner}
                                        title={t("components.edit_bot_dialog.remove")}
                                    >
                                        <Delete24Regular />
                                    </button>
                                </div>
                            ))
                        ) : (
                            <div className={styles.noToolsText}>{t("components.edit_bot_dialog.no_tools_selected")}</div>
                        )}
                    </div>
                    {!!isOwner &&
                        <Button
                            appearance="subtle"
                            onClick={() => setShowToolsSelector(true)}
                            disabled={!isOwner}
                            className={styles.addFieldButton}
                        >
                            <Add24Regular /> {t("components.edit_bot_dialog.select_tools")}
                        </Button>}
                </div>
            </Field>
        </DialogContent>
    ), [selectedTools, tools, isOwner, t]);

    // Step 4: Quick Prompts
    const quickPromptsStep = useMemo(() => (
        <DialogContent>
=======
    const rangeControls = useMemo(
        () => (
            <>
                <Field size="large" className={styles.rangeField}>
                    <label className={styles.formLabel}>{t("components.edit_bot_dialog.temperature")}</label>
                    <input
                        type="range"
                        min={min_temp}
                        max={max_temp}
                        step={0.05}
                        value={temperature}
                        onChange={onTemperatureChange}
                        disabled={!isOwner}
                        className={styles.rangeInput}
                    />
                    <div className={styles.rangeValue}>{temperature}</div>
                </Field>
                <Field size="large" className={styles.rangeField}>
                    <label className={styles.formLabel}>{t("components.edit_bot_dialog.max_output_tokens")}</label>
                    <input
                        type="range"
                        min={min_max_tokens}
                        max={max_max_tokens}
                        step={100}
                        value={maxOutputTokens}
                        onChange={onMaxtokensChange}
                        disabled={!isOwner}
                        className={styles.rangeInput}
                    />
                    <div className={styles.rangeValue}>{maxOutputTokens}</div>
                </Field>
            </>
        ),
        [
            maxOutputTokens,
            !isOwner,
            t,
            showAdvancedSettings,
            temperature,
            onTemperatureChange,
            onMaxtokensChange,
            min_temp,
            max_temp,
            min_max_tokens,
            max_max_tokens
        ]
    );

    // Render quick prompts section
    const editQuickPrompts = useMemo(
        () => (
>>>>>>> ba17ed32
            <Field size="large" className={styles.formField}>
                <label className={styles.formLabel}>{t("components.edit_bot_dialog.quick_prompts")}</label>
                <div className={styles.dynamicFieldContainer}>
                    <div className={styles.dynamicFieldList}>
                        {quickPrompts.length > 0 ? (
                            quickPrompts.map((qp, index) => (
                                <div key={index} className={styles.dynamicFieldItem}>
                                    <div className={styles.dynamicFieldInputs}>
                                        <div className={styles.dynamicFieldInputRow}>
                                            <span className={styles.dynamicFieldInputLabel}>Label:</span>
                                            <Input
                                                placeholder={t("components.edit_bot_dialog.quick_prompt_label_placeholder")}
                                                value={qp.label}
<<<<<<< HEAD
                                                onChange={(e) => onChangeQuickPromptLabel(e, index)}
=======
                                                onChange={(_, data) => updateQuickPrompt(index, "label", data.value)}
>>>>>>> ba17ed32
                                                disabled={!isOwner}
                                                className={styles.dynamicFieldInput}
                                            />
                                        </div>
                                        <div className={styles.dynamicFieldInputRow}>
                                            <span className={styles.dynamicFieldInputLabel}>Prompt:</span>
                                            <Textarea
                                                placeholder={t("components.edit_bot_dialog.quick_prompt_text_placeholder")}
                                                value={qp.prompt}
<<<<<<< HEAD
                                                onChange={(e) => onChangeQuickPromptPrompt(e, index)}
=======
                                                onChange={(_, data) => updateQuickPrompt(index, "prompt", data.value)}
>>>>>>> ba17ed32
                                                disabled={!isOwner}
                                                rows={2}
                                                className={styles.dynamicFieldInput}
                                            />
                                        </div>
                                    </div>
                                    {!!isOwner && (
                                        <button
                                            className={styles.removeFieldButton}
                                            onClick={() => removeQuickPrompt(index)}
                                            disabled={!isOwner}
                                            title={t("components.edit_bot_dialog.remove")}
                                        >
                                            <Delete24Regular />
                                        </button>
                                    )}
                                </div>
                            ))
                        ) : (
                            <div className={styles.noToolsText}>{t("components.edit_bot_dialog.no_quick_prompts_selected")}</div>
                        )}
                    </div>
<<<<<<< HEAD
                    {!!isOwner &&
                        <Button
                            appearance="subtle"
                            onClick={addQuickPrompt}
                            disabled={!isOwner}
                            className={styles.addFieldButton}
                        >
                            <Add24Regular /> {t("components.edit_bot_dialog.add_quick_prompt")}
                        </Button>}
                </div>
            </Field>
        </DialogContent>
    ), [quickPrompts, isOwner, t]);

    // Step 5: Examples
    const examplesStep = useMemo(() => (
        <DialogContent>
=======
                    {!!isOwner && (
                        <Button appearance="subtle" onClick={addQuickPrompt} disabled={!isOwner} className={styles.addFieldButton}>
                            <Add24Regular /> {t("components.edit_bot_dialog.add_quick_prompt")}
                        </Button>
                    )}
                </div>
            </Field>
        ),
        [quickPrompts, !isOwner, t]
    );

    // Render examples section
    const editExamples = useMemo(
        () => (
>>>>>>> ba17ed32
            <Field size="large" className={styles.formField}>
                <label className={styles.formLabel}>{t("components.edit_bot_dialog.examples")}</label>
                <div className={styles.dynamicFieldContainer}>
                    <div className={styles.dynamicFieldList}>
                        {examples.length > 0 ? (
                            examples.map((ex, index) => (
                                <div key={index} className={styles.dynamicFieldItem}>
                                    <div className={styles.dynamicFieldInputs}>
                                        <div className={styles.dynamicFieldInputRow}>
                                            <span className={styles.dynamicFieldInputLabel}>Text:</span>
                                            <Input
                                                placeholder={t("components.edit_bot_dialog.example_text_placeholder")}
                                                value={ex.text}
<<<<<<< HEAD
                                                onChange={(e) => onChangeExampleText(e, index)}
=======
                                                onChange={(_, data) => updateExample(index, "text", data.value)}
>>>>>>> ba17ed32
                                                disabled={!isOwner}
                                                className={styles.dynamicFieldInput}
                                            />
                                        </div>
                                        <div className={styles.dynamicFieldInputRow}>
                                            <span className={styles.dynamicFieldInputLabel}>Value:</span>
                                            <Textarea
                                                placeholder={t("components.edit_bot_dialog.example_value_placeholder")}
                                                value={ex.value}
<<<<<<< HEAD
                                                onChange={(e) => onChangeExampleValue(e, index)}
=======
                                                onChange={(_, data) => updateExample(index, "value", data.value)}
>>>>>>> ba17ed32
                                                disabled={!isOwner}
                                                rows={2}
                                                className={styles.dynamicFieldInput}
                                            />
                                        </div>
                                    </div>
                                    {!!isOwner && (
                                        <button
                                            className={styles.removeFieldButton}
                                            onClick={() => removeExample(index)}
                                            disabled={!isOwner}
                                            title={t("components.edit_bot_dialog.remove")}
                                        >
                                            <Delete24Regular />
                                        </button>
                                    )}
                                </div>
                            ))
                        ) : (
                            <div className={styles.noToolsText}>{t("components.edit_bot_dialog.no_examples_selected")}</div>
                        )}
                    </div>
                    {!!isOwner && (
<<<<<<< HEAD
                        <Button
                            appearance="subtle"
                            onClick={addExample}
                            disabled={!isOwner}
                            className={styles.addFieldButton}
                        >
=======
                        <Button appearance="subtle" onClick={addExample} disabled={!isOwner} className={styles.addFieldButton}>
>>>>>>> ba17ed32
                            <Add24Regular /> {t("components.edit_bot_dialog.add_example")}
                        </Button>
                    )}
                </div>
            </Field>
<<<<<<< HEAD
        </DialogContent>
    ), [examples, isOwner, t]);

    // Step 6: Advanced Settings (Temperature and Tokens)
    const advancedSettingsStep = useMemo(() => (
        <DialogContent>
            <Field size="large" className={styles.rangeField}>
                <label className={styles.formLabel}>{t("components.edit_bot_dialog.temperature")}</label>
                <input
                    type="range"
                    min={min_temp}
                    max={max_temp}
                    step={0.05}
                    value={temperature}
                    onChange={onTemperatureChange}
                    disabled={!isOwner}
                    className={styles.rangeInput}
                />
                <div className={styles.rangeValue}>{temperature}</div>
            </Field>
            <Field size="large" className={styles.rangeField}>
                <label className={styles.formLabel}>{t("components.edit_bot_dialog.max_output_tokens")}</label>
                <input
                    type="range"
                    min={min_max_tokens}
                    max={max_max_tokens}
                    step={100}
                    value={maxOutputTokens}
                    onChange={onMaxtokensChange}
                    disabled={!isOwner}
                    className={styles.rangeInput}
                />
                <div className={styles.rangeValue}>{maxOutputTokens}</div>
            </Field>
        </DialogContent>
    ), [temperature, maxOutputTokens, onTemperatureChange, onMaxtokensChange, isOwner, t, min_temp, max_temp, min_max_tokens, max_max_tokens]);

    // Function to render current step content
    const getCurrentStepContent = () => {
        switch (currentStep) {
            case 0:
                return titleStep;
            case 1:
                return descriptionStep;
            case 2:
                return systemPromptStep;
            case 3:
                return toolsStep;
            case 4:
                return quickPromptsStep;
            case 5:
                return examplesStep;
            case 6:
                return advancedSettingsStep;
            default:
                return titleStep;
        }
    };

    // Render dialog actions
    const dialogActions = useMemo(() => (
        <>
            <Button
                appearance="secondary"
                size="small"
                onClick={prevStep}
                disabled={currentStep === 0 || showSavedMessage}
            >
                <ChevronLeft24Regular /> {t("components.edit_bot_dialog.previous")}
            </Button>
            <Button
                appearance="secondary"
                size="small"
                onClick={onSaveButtonClicked}
                disabled={showSavedMessage}
            >
                {!isOwner ? <Dismiss24Regular /> : <Save24Filled />}
                {" "}
                {!isOwner ? t("components.edit_bot_dialog.close") : t("components.edit_bot_dialog.save")}
            </Button>
            <Button
                appearance="primary"
                size="small"
                onClick={nextStep}
                disabled={!canProceedToNext() || showSavedMessage || currentStep === totalSteps - 1}
            >
                {t("components.edit_bot_dialog.next")} <ChevronRight24Regular />
            </Button>
        </>
    ), [currentStep, totalSteps, prevStep, nextStep, canProceedToNext, onSaveButtonClicked, isOwner, showSavedMessage, t]);
=======
        ),
        [examples, !isOwner, t]
    );

    // Render tools section
    const editTools = useMemo(
        () => (
            <Field size="large" className={styles.formField}>
                <label className={styles.formLabel}>{t("components.edit_bot_dialog.tools")}</label>
                <div className={styles.dynamicFieldContainer}>
                    <div className={styles.dynamicFieldList}>
                        {selectedTools.length > 0 ? (
                            selectedTools.map((tool, index) => (
                                <div key={tool.name + index} className={styles.dynamicFieldItem}>
                                    <div className={styles.dynamicFieldInputs}>
                                        <div className={styles.dynamicFieldInputRow}>
                                            <span className={styles.dynamicFieldInputLabel}>{tool.name}:</span>
                                            <span className={styles.toolDescription}>{tool.description}</span>
                                        </div>
                                    </div>
                                    <button
                                        className={styles.removeFieldButton}
                                        onClick={() => {
                                            const newTools = tools.filter(t => t.id !== tool.name);
                                            setTools(newTools);
                                            const newSelectedTools = selectedTools.filter(t => t.name !== tool.name);
                                            setSelectedTools(newSelectedTools);
                                        }}
                                        disabled={!isOwner}
                                        title={t("components.edit_bot_dialog.remove")}
                                    >
                                        <Delete24Regular />
                                    </button>
                                </div>
                            ))
                        ) : (
                            <div className={styles.noToolsText}>{t("components.edit_bot_dialog.no_tools_selected")}</div>
                        )}
                    </div>
                    {!!isOwner && (
                        <Button appearance="subtle" onClick={() => setShowToolsSelector(true)} disabled={!isOwner} className={styles.addFieldButton}>
                            <Add24Regular /> {t("components.edit_bot_dialog.select_tools")}
                        </Button>
                    )}
                </div>
            </Field>
        ),
        [selectedTools, tools, !isOwner, t]
    );

    // Render advanced settings dialog
    const advancedDialog = useMemo(
        () => (
            <Dialog modalType="non-modal" open={showAdvancedSettings} onOpenChange={(_, data) => !data.open && setShowAdvancedSettings(false)}>
                <DialogSurface>
                    <DialogBody>
                        <DialogTitle>{t("components.edit_bot_dialog.advanced_settings")}</DialogTitle>
                        <DialogContent>
                            {rangeControls}
                            {editQuickPrompts}
                            {editExamples}
                            {editTools}
                        </DialogContent>
                        <DialogActions>
                            <Button appearance="secondary" onClick={() => setShowAdvancedSettings(false)}>
                                <Dismiss24Regular /> {t("components.edit_bot_dialog.close")}
                            </Button>
                        </DialogActions>
                    </DialogBody>
                </DialogSurface>
            </Dialog>
        ),
        [showAdvancedSettings, rangeControls, editQuickPrompts, editExamples, editTools, setShowAdvancedSettings, t]
    );

    // Render advanced settings button
    const advancedButton = useMemo(
        () => (
            <Button
                appearance="subtle"
                size="medium"
                onClick={() => setShowAdvancedSettings(true)}
                className={styles.advancedSettingsButton}
                disabled={showAdvancedSettings || showSavedMessage}
            >
                {t("components.edit_bot_dialog.advanced_settings")}
            </Button>
        ),
        [setShowAdvancedSettings, styles, t, showAdvancedSettings, showSavedMessage]
    );
>>>>>>> ba17ed32

    // Render dialog actions
    const dialogActions = useMemo(
        () => (
            <DialogActions>
                <Button appearance="secondary" size="small" onClick={onSaveButtonClicked} disabled={showAdvancedSettings || showSavedMessage}>
                    {!isOwner ? <Dismiss24Regular /> : <Save24Filled />}{" "}
                    {!isOwner ? t("components.edit_bot_dialog.close") : t("components.edit_bot_dialog.save")}
                </Button>
            </DialogActions>
        ),
        [setShowDialog, onSaveButtonClicked, t, showAdvancedSettings, showSavedMessage]
    );

    return (
        <div>
            <Dialog modalType="alert" open={showDialog}>
                <DialogSurface className={styles.dialog}>
                    <DialogTitle>{t("components.edit_bot_dialog.title")}</DialogTitle>
                    {!showSavedMessage && (
                        <div className={styles.stepperFullWidth}>
                            {stepperProgress}
                        </div>
                    )}
                    <DialogBody className={styles.scrollableDialogContent}>
                        {savedMessage}
                        {!showSavedMessage && getCurrentStepContent()}
                    </DialogBody>
                    <DialogActions className={styles.dialogActionsContainer}>
                        <div className={styles.stepperActions}>
                            {dialogActions}
                        </div>
                    </DialogActions>
                </DialogSurface>
            </Dialog>
            <ToolsSelector open={showToolsSelector} onClose={handleToolsSelected} tools={availableTools} selectedTools={selectedTools} />
        </div>
    );
};<|MERGE_RESOLUTION|>--- conflicted
+++ resolved
@@ -185,27 +185,24 @@
         }
     };
 
-<<<<<<< HEAD
-    const onChangeQuickPromptLabel = useCallback((e: React.FormEvent<HTMLInputElement | HTMLTextAreaElement>, index: number) => {
-        const updated = [...quickPrompts];
-        updated[index].label = e.currentTarget.value.trim();
-        updated[index].tooltip = updated[index].label;
-=======
-    const updateQuickPrompt = (index: number, field: "label" | "prompt", value: string) => {
-        const updated = [...quickPrompts];
-        updated[index] = { ...updated[index], [field]: value };
-        if (field === "label") {
-            updated[index].tooltip = value;
-        }
->>>>>>> ba17ed32
-        setQuickPrompts(updated);
-    }, [quickPrompts]);
-
-    const onChangeQuickPromptPrompt = useCallback((e: React.FormEvent<HTMLInputElement | HTMLTextAreaElement>, index: number) => {
-        const updated = [...quickPrompts];
-        updated[index].prompt = e.currentTarget.value.trim();
-        setQuickPrompts(updated);
-    }, [quickPrompts]);
+    const onChangeQuickPromptLabel = useCallback(
+        (e: React.FormEvent<HTMLInputElement | HTMLTextAreaElement>, index: number) => {
+            const updated = [...quickPrompts];
+            updated[index].label = e.currentTarget.value.trim();
+            updated[index].tooltip = updated[index].label;
+            setQuickPrompts(updated);
+        },
+        [quickPrompts]
+    );
+
+    const onChangeQuickPromptPrompt = useCallback(
+        (e: React.FormEvent<HTMLInputElement | HTMLTextAreaElement>, index: number) => {
+            const updated = [...quickPrompts];
+            updated[index].prompt = e.currentTarget.value.trim();
+            setQuickPrompts(updated);
+        },
+        [quickPrompts]
+    );
 
     const removeQuickPrompt = (index: number) => {
         setQuickPrompts(quickPrompts.filter((_, i) => i !== index));
@@ -219,21 +216,22 @@
             setExamples([...examples, { text: "", value: "" }]);
         }
     };
-<<<<<<< HEAD
-    const onChangeExampleText = useCallback((e: React.FormEvent<HTMLInputElement | HTMLTextAreaElement>, index: number) => {
-=======
-
-    const updateExample = (index: number, field: "text" | "value", value: string) => {
->>>>>>> ba17ed32
-        const updated = [...examples];
-        updated[index].text = e.currentTarget.value.trim();
-        setExamples(updated);
-    }, [examples]);
-    const onChangeExampleValue = useCallback((e: React.FormEvent<HTMLInputElement | HTMLTextAreaElement>, index: number) => {
-        const updated = [...examples];
-        updated[index].value = e.currentTarget.value.trim();
-        setExamples(updated);
-    }, [examples]);
+    const onChangeExampleText = useCallback(
+        (e: React.FormEvent<HTMLInputElement | HTMLTextAreaElement>, index: number) => {
+            const updated = [...examples];
+            updated[index].text = e.currentTarget.value.trim();
+            setExamples(updated);
+        },
+        [examples]
+    );
+    const onChangeExampleValue = useCallback(
+        (e: React.FormEvent<HTMLInputElement | HTMLTextAreaElement>, index: number) => {
+            const updated = [...examples];
+            updated[index].value = e.currentTarget.value.trim();
+            setExamples(updated);
+        },
+        [examples]
+    );
 
     const removeExample = (index: number) => {
         setExamples(examples.filter((_, i) => i !== index));
@@ -288,7 +286,26 @@
             setShowSavedMessage(false);
             setShowDialog(false);
         }, 2000);
-    }, [title, description, systemPrompt, temperature, maxOutputTokens, quickPrompts, examples, version, tools, onBotChanged, setHeader, botId, isOwner, setShowDialog, publish, ownerIds, hierarchicalAccess, tags]);
+    }, [
+        title,
+        description,
+        systemPrompt,
+        temperature,
+        maxOutputTokens,
+        quickPrompts,
+        examples,
+        version,
+        tools,
+        onBotChanged,
+        setHeader,
+        botId,
+        isOwner,
+        setShowDialog,
+        publish,
+        ownerIds,
+        hierarchicalAccess,
+        tags
+    ]);
 
     // Render saved message
     const savedMessage = useMemo(
@@ -302,78 +319,26 @@
         [showSavedMessage, t]
     );
 
-<<<<<<< HEAD
     // Render stepper progress
-    const stepperProgress = useMemo(() => (
-        <div className={styles.stepperContainer}>
-            <div className={styles.stepperHeader}>
-                <div className={styles.stepNumber}>{currentStep + 1} / {totalSteps}</div>
-                <div className={styles.stepTitle}>{t(stepTitles[currentStep])}</div>
+    const stepperProgress = useMemo(
+        () => (
+            <div className={styles.stepperContainer}>
+                <div className={styles.stepperHeader}>
+                    <div className={styles.stepNumber}>
+                        {currentStep + 1} / {totalSteps}
+                    </div>
+                    <div className={styles.stepTitle}>{t(stepTitles[currentStep])}</div>
+                </div>
+                <div className={styles.progressBar}>
+                    <div className={styles.progressFill} style={{ width: `${((currentStep + 1) / totalSteps) * 100}%` }} />
+                </div>
             </div>
-            <div className={styles.progressBar}>
-                <div
-                    className={styles.progressFill}
-                    style={{ width: `${((currentStep + 1) / totalSteps) * 100}%` }}
-                />
-            </div>
-        </div>
-    ), [currentStep, totalSteps, stepTitles, t]);
+        ),
+        [currentStep, totalSteps, stepTitles, t]
+    );
 
     // Step 0: Title
-    const titleStep = useMemo(() => (
-        <DialogContent>
-            <Field size="large" className={styles.formField}>
-                <label className={styles.formLabel}>{t("components.edit_bot_dialog.bot_title")}:</label>
-                <Textarea
-                    placeholder={t("components.edit_bot_dialog.bot_title")}
-                    value={title}
-                    size="large"
-                    onChange={onTitleChanged}
-                    maxLength={100}
-                    disabled={!isOwner || showSavedMessage}
-                />
-            </Field>
-        </DialogContent>
-    ), [title, onTitleChanged, isOwner, showSavedMessage, t]);
-
-    // Step 1: Description
-    const descriptionStep = useMemo(() => (
-        <DialogContent>
-            <Field size="large" className={styles.formField}>
-                <label className={styles.formLabel}>{t("components.edit_bot_dialog.bot_description")}:</label>
-                <Textarea
-                    placeholder={t("components.edit_bot_dialog.bot_description")}
-                    value={description}
-                    rows={15}
-                    resize="vertical"
-                    size="large"
-                    onChange={onDescriptionChanged}
-                    disabled={!isOwner || showSavedMessage}
-                />
-            </Field>
-        </DialogContent>
-    ), [description, onDescriptionChanged, isOwner, showSavedMessage, t]);
-
-    // Step 2: System Prompt
-    const systemPromptStep = useMemo(() => (
-        <DialogContent>
-            <Field size="large" className={styles.formField}>
-                <label className={styles.formLabel}>{t("components.edit_bot_dialog.system_prompt")}:</label>
-                <Textarea
-                    placeholder={t("components.edit_bot_dialog.system_prompt")}
-                    rows={15}
-                    resize="vertical"
-                    value={systemPrompt}
-                    size="large"
-                    onChange={onPromptChanged}
-                    disabled={!isOwner || showSavedMessage}
-                />
-            </Field>
-        </DialogContent>
-    ), [systemPrompt, onPromptChanged, isOwner, showSavedMessage, t]);
-=======
-    // Render basic form fields
-    const basicFields = useMemo(
+    const titleStep = useMemo(
         () => (
             <DialogContent>
                 <Field size="large" className={styles.formField}>
@@ -384,36 +349,55 @@
                         size="large"
                         onChange={onTitleChanged}
                         maxLength={100}
-                        disabled={!isOwner || showAdvancedSettings || showSavedMessage}
+                        disabled={!isOwner || showSavedMessage}
                     />
                 </Field>
+            </DialogContent>
+        ),
+        [title, onTitleChanged, isOwner, showSavedMessage, t]
+    );
+
+    // Step 1: Description
+    const descriptionStep = useMemo(
+        () => (
+            <DialogContent>
                 <Field size="large" className={styles.formField}>
                     <label className={styles.formLabel}>{t("components.edit_bot_dialog.bot_description")}:</label>
                     <Textarea
                         placeholder={t("components.edit_bot_dialog.bot_description")}
                         value={description}
+                        rows={15}
+                        resize="vertical"
                         size="large"
                         onChange={onDescriptionChanged}
-                        disabled={!isOwner || showAdvancedSettings || showSavedMessage}
+                        disabled={!isOwner || showSavedMessage}
                     />
                 </Field>
+            </DialogContent>
+        ),
+        [description, onDescriptionChanged, isOwner, showSavedMessage, t]
+    );
+
+    // Step 2: System Prompt
+    const systemPromptStep = useMemo(
+        () => (
+            <DialogContent>
                 <Field size="large" className={styles.formField}>
                     <label className={styles.formLabel}>{t("components.edit_bot_dialog.system_prompt")}:</label>
                     <Textarea
                         placeholder={t("components.edit_bot_dialog.system_prompt")}
-                        rows={10}
+                        rows={15}
+                        resize="vertical"
                         value={systemPrompt}
                         size="large"
                         onChange={onPromptChanged}
-                        disabled={!isOwner || showAdvancedSettings || showSavedMessage}
+                        disabled={!isOwner || showSavedMessage}
                     />
                 </Field>
             </DialogContent>
         ),
-        [title, description, systemPrompt, !isOwner, showAdvancedSettings, showSavedMessage, t]
-    );
->>>>>>> ba17ed32
-
+        [systemPrompt, onPromptChanged, isOwner, showSavedMessage, t]
+    );
     // Render temperature and token controls
     const { LLM } = useContext(LLMContext);
     const min_max_tokens = 10;
@@ -436,63 +420,182 @@
         [LLM.max_output_tokens]
     );
 
-<<<<<<< HEAD
     // Step 3: Tools
-    const toolsStep = useMemo(() => (
-        <DialogContent>
-            <Field size="large" className={styles.formField}>
-                <label className={styles.formLabel}>{t("components.edit_bot_dialog.tools")}</label>
-                <div className={styles.dynamicFieldContainer}>
-                    <div className={styles.dynamicFieldList}>
-                        {selectedTools.length > 0 ? (
-                            selectedTools.map((tool, index) => (
-                                <div key={tool.name + index} className={styles.dynamicFieldItem}>
-                                    <div className={styles.dynamicFieldInputs}>
-                                        <div className={styles.dynamicFieldInputRow}>
-                                            <span className={styles.dynamicFieldInputLabel}>{tool.name}:</span>
-                                            <span className={styles.toolDescription}>{tool.description}</span>
+    const toolsStep = useMemo(
+        () => (
+            <DialogContent>
+                <Field size="large" className={styles.formField}>
+                    <label className={styles.formLabel}>{t("components.edit_bot_dialog.tools")}</label>
+                    <div className={styles.dynamicFieldContainer}>
+                        <div className={styles.dynamicFieldList}>
+                            {selectedTools.length > 0 ? (
+                                selectedTools.map((tool, index) => (
+                                    <div key={tool.name + index} className={styles.dynamicFieldItem}>
+                                        <div className={styles.dynamicFieldInputs}>
+                                            <div className={styles.dynamicFieldInputRow}>
+                                                <span className={styles.dynamicFieldInputLabel}>{tool.name}:</span>
+                                                <span className={styles.toolDescription}>{tool.description}</span>
+                                            </div>
                                         </div>
+                                        <button
+                                            className={styles.removeFieldButton}
+                                            onClick={() => {
+                                                const newTools = tools.filter(t => t.id !== tool.name);
+                                                setTools(newTools);
+                                                const newSelectedTools = selectedTools.filter(t => t.name !== tool.name);
+                                                setSelectedTools(newSelectedTools);
+                                            }}
+                                            disabled={!isOwner}
+                                            title={t("components.edit_bot_dialog.remove")}
+                                        >
+                                            <Delete24Regular />
+                                        </button>
                                     </div>
-                                    <button
-                                        className={styles.removeFieldButton}
-                                        onClick={() => {
-                                            const newTools = tools.filter(t => t.id !== tool.name);
-                                            setTools(newTools);
-                                            const newSelectedTools = selectedTools.filter(t => t.name !== tool.name);
-                                            setSelectedTools(newSelectedTools);
-                                        }}
-                                        disabled={!isOwner}
-                                        title={t("components.edit_bot_dialog.remove")}
-                                    >
-                                        <Delete24Regular />
-                                    </button>
-                                </div>
-                            ))
-                        ) : (
-                            <div className={styles.noToolsText}>{t("components.edit_bot_dialog.no_tools_selected")}</div>
+                                ))
+                            ) : (
+                                <div className={styles.noToolsText}>{t("components.edit_bot_dialog.no_tools_selected")}</div>
+                            )}
+                        </div>
+                        {!!isOwner && (
+                            <Button appearance="subtle" onClick={() => setShowToolsSelector(true)} disabled={!isOwner} className={styles.addFieldButton}>
+                                <Add24Regular /> {t("components.edit_bot_dialog.select_tools")}
+                            </Button>
                         )}
                     </div>
-                    {!!isOwner &&
-                        <Button
-                            appearance="subtle"
-                            onClick={() => setShowToolsSelector(true)}
-                            disabled={!isOwner}
-                            className={styles.addFieldButton}
-                        >
-                            <Add24Regular /> {t("components.edit_bot_dialog.select_tools")}
-                        </Button>}
-                </div>
-            </Field>
-        </DialogContent>
-    ), [selectedTools, tools, isOwner, t]);
+                </Field>
+            </DialogContent>
+        ),
+        [selectedTools, tools, isOwner, t]
+    );
 
     // Step 4: Quick Prompts
-    const quickPromptsStep = useMemo(() => (
-        <DialogContent>
-=======
-    const rangeControls = useMemo(
-        () => (
-            <>
+    const quickPromptsStep = useMemo(
+        () => (
+            <DialogContent>
+                <Field size="large" className={styles.formField}>
+                    <label className={styles.formLabel}>{t("components.edit_bot_dialog.quick_prompts")}</label>
+                    <div className={styles.dynamicFieldContainer}>
+                        <div className={styles.dynamicFieldList}>
+                            {quickPrompts.length > 0 ? (
+                                quickPrompts.map((qp, index) => (
+                                    <div key={index} className={styles.dynamicFieldItem}>
+                                        <div className={styles.dynamicFieldInputs}>
+                                            <div className={styles.dynamicFieldInputRow}>
+                                                <span className={styles.dynamicFieldInputLabel}>Label:</span>
+                                                <Input
+                                                    placeholder={t("components.edit_bot_dialog.quick_prompt_label_placeholder")}
+                                                    value={qp.label}
+                                                    onChange={e => onChangeQuickPromptLabel(e, index)}
+                                                    disabled={!isOwner}
+                                                    className={styles.dynamicFieldInput}
+                                                />
+                                            </div>
+                                            <div className={styles.dynamicFieldInputRow}>
+                                                <span className={styles.dynamicFieldInputLabel}>Prompt:</span>
+                                                <Textarea
+                                                    placeholder={t("components.edit_bot_dialog.quick_prompt_text_placeholder")}
+                                                    value={qp.prompt}
+                                                    onChange={e => onChangeQuickPromptPrompt(e, index)}
+                                                    disabled={!isOwner}
+                                                    rows={2}
+                                                    className={styles.dynamicFieldInput}
+                                                />
+                                            </div>
+                                        </div>
+                                        {!!isOwner && (
+                                            <button
+                                                className={styles.removeFieldButton}
+                                                onClick={() => removeQuickPrompt(index)}
+                                                disabled={!isOwner}
+                                                title={t("components.edit_bot_dialog.remove")}
+                                            >
+                                                <Delete24Regular />
+                                            </button>
+                                        )}
+                                    </div>
+                                ))
+                            ) : (
+                                <div className={styles.noToolsText}>{t("components.edit_bot_dialog.no_quick_prompts_selected")}</div>
+                            )}
+                        </div>
+                        {!!isOwner && (
+                            <Button appearance="subtle" onClick={addQuickPrompt} disabled={!isOwner} className={styles.addFieldButton}>
+                                <Add24Regular /> {t("components.edit_bot_dialog.add_quick_prompt")}
+                            </Button>
+                        )}
+                    </div>
+                </Field>
+            </DialogContent>
+        ),
+        [quickPrompts, isOwner, t]
+    );
+
+    // Step 5: Examples
+    const examplesStep = useMemo(
+        () => (
+            <DialogContent>
+                <Field size="large" className={styles.formField}>
+                    <label className={styles.formLabel}>{t("components.edit_bot_dialog.examples")}</label>
+                    <div className={styles.dynamicFieldContainer}>
+                        <div className={styles.dynamicFieldList}>
+                            {examples.length > 0 ? (
+                                examples.map((ex, index) => (
+                                    <div key={index} className={styles.dynamicFieldItem}>
+                                        <div className={styles.dynamicFieldInputs}>
+                                            <div className={styles.dynamicFieldInputRow}>
+                                                <span className={styles.dynamicFieldInputLabel}>Text:</span>
+                                                <Input
+                                                    placeholder={t("components.edit_bot_dialog.example_text_placeholder")}
+                                                    value={ex.text}
+                                                    onChange={e => onChangeExampleText(e, index)}
+                                                    disabled={!isOwner}
+                                                    className={styles.dynamicFieldInput}
+                                                />
+                                            </div>
+                                            <div className={styles.dynamicFieldInputRow}>
+                                                <span className={styles.dynamicFieldInputLabel}>Value:</span>
+                                                <Textarea
+                                                    placeholder={t("components.edit_bot_dialog.example_value_placeholder")}
+                                                    value={ex.value}
+                                                    onChange={e => onChangeExampleValue(e, index)}
+                                                    disabled={!isOwner}
+                                                    rows={2}
+                                                    className={styles.dynamicFieldInput}
+                                                />
+                                            </div>
+                                        </div>
+                                        {!!isOwner && (
+                                            <button
+                                                className={styles.removeFieldButton}
+                                                onClick={() => removeExample(index)}
+                                                disabled={!isOwner}
+                                                title={t("components.edit_bot_dialog.remove")}
+                                            >
+                                                <Delete24Regular />
+                                            </button>
+                                        )}
+                                    </div>
+                                ))
+                            ) : (
+                                <div className={styles.noToolsText}>{t("components.edit_bot_dialog.no_examples_selected")}</div>
+                            )}
+                        </div>
+                        {!!isOwner && (
+                            <Button appearance="subtle" onClick={addExample} disabled={!isOwner} className={styles.addFieldButton}>
+                                <Add24Regular /> {t("components.edit_bot_dialog.add_example")}
+                            </Button>
+                        )}
+                    </div>
+                </Field>
+            </DialogContent>
+        ),
+        [examples, isOwner, t]
+    );
+
+    // Step 6: Advanced Settings (Temperature and Tokens)
+    const advancedSettingsStep = useMemo(
+        () => (
+            <DialogContent>
                 <Field size="large" className={styles.rangeField}>
                     <label className={styles.formLabel}>{t("components.edit_bot_dialog.temperature")}</label>
                     <input
@@ -521,222 +624,10 @@
                     />
                     <div className={styles.rangeValue}>{maxOutputTokens}</div>
                 </Field>
-            </>
-        ),
-        [
-            maxOutputTokens,
-            !isOwner,
-            t,
-            showAdvancedSettings,
-            temperature,
-            onTemperatureChange,
-            onMaxtokensChange,
-            min_temp,
-            max_temp,
-            min_max_tokens,
-            max_max_tokens
-        ]
-    );
-
-    // Render quick prompts section
-    const editQuickPrompts = useMemo(
-        () => (
->>>>>>> ba17ed32
-            <Field size="large" className={styles.formField}>
-                <label className={styles.formLabel}>{t("components.edit_bot_dialog.quick_prompts")}</label>
-                <div className={styles.dynamicFieldContainer}>
-                    <div className={styles.dynamicFieldList}>
-                        {quickPrompts.length > 0 ? (
-                            quickPrompts.map((qp, index) => (
-                                <div key={index} className={styles.dynamicFieldItem}>
-                                    <div className={styles.dynamicFieldInputs}>
-                                        <div className={styles.dynamicFieldInputRow}>
-                                            <span className={styles.dynamicFieldInputLabel}>Label:</span>
-                                            <Input
-                                                placeholder={t("components.edit_bot_dialog.quick_prompt_label_placeholder")}
-                                                value={qp.label}
-<<<<<<< HEAD
-                                                onChange={(e) => onChangeQuickPromptLabel(e, index)}
-=======
-                                                onChange={(_, data) => updateQuickPrompt(index, "label", data.value)}
->>>>>>> ba17ed32
-                                                disabled={!isOwner}
-                                                className={styles.dynamicFieldInput}
-                                            />
-                                        </div>
-                                        <div className={styles.dynamicFieldInputRow}>
-                                            <span className={styles.dynamicFieldInputLabel}>Prompt:</span>
-                                            <Textarea
-                                                placeholder={t("components.edit_bot_dialog.quick_prompt_text_placeholder")}
-                                                value={qp.prompt}
-<<<<<<< HEAD
-                                                onChange={(e) => onChangeQuickPromptPrompt(e, index)}
-=======
-                                                onChange={(_, data) => updateQuickPrompt(index, "prompt", data.value)}
->>>>>>> ba17ed32
-                                                disabled={!isOwner}
-                                                rows={2}
-                                                className={styles.dynamicFieldInput}
-                                            />
-                                        </div>
-                                    </div>
-                                    {!!isOwner && (
-                                        <button
-                                            className={styles.removeFieldButton}
-                                            onClick={() => removeQuickPrompt(index)}
-                                            disabled={!isOwner}
-                                            title={t("components.edit_bot_dialog.remove")}
-                                        >
-                                            <Delete24Regular />
-                                        </button>
-                                    )}
-                                </div>
-                            ))
-                        ) : (
-                            <div className={styles.noToolsText}>{t("components.edit_bot_dialog.no_quick_prompts_selected")}</div>
-                        )}
-                    </div>
-<<<<<<< HEAD
-                    {!!isOwner &&
-                        <Button
-                            appearance="subtle"
-                            onClick={addQuickPrompt}
-                            disabled={!isOwner}
-                            className={styles.addFieldButton}
-                        >
-                            <Add24Regular /> {t("components.edit_bot_dialog.add_quick_prompt")}
-                        </Button>}
-                </div>
-            </Field>
-        </DialogContent>
-    ), [quickPrompts, isOwner, t]);
-
-    // Step 5: Examples
-    const examplesStep = useMemo(() => (
-        <DialogContent>
-=======
-                    {!!isOwner && (
-                        <Button appearance="subtle" onClick={addQuickPrompt} disabled={!isOwner} className={styles.addFieldButton}>
-                            <Add24Regular /> {t("components.edit_bot_dialog.add_quick_prompt")}
-                        </Button>
-                    )}
-                </div>
-            </Field>
-        ),
-        [quickPrompts, !isOwner, t]
-    );
-
-    // Render examples section
-    const editExamples = useMemo(
-        () => (
->>>>>>> ba17ed32
-            <Field size="large" className={styles.formField}>
-                <label className={styles.formLabel}>{t("components.edit_bot_dialog.examples")}</label>
-                <div className={styles.dynamicFieldContainer}>
-                    <div className={styles.dynamicFieldList}>
-                        {examples.length > 0 ? (
-                            examples.map((ex, index) => (
-                                <div key={index} className={styles.dynamicFieldItem}>
-                                    <div className={styles.dynamicFieldInputs}>
-                                        <div className={styles.dynamicFieldInputRow}>
-                                            <span className={styles.dynamicFieldInputLabel}>Text:</span>
-                                            <Input
-                                                placeholder={t("components.edit_bot_dialog.example_text_placeholder")}
-                                                value={ex.text}
-<<<<<<< HEAD
-                                                onChange={(e) => onChangeExampleText(e, index)}
-=======
-                                                onChange={(_, data) => updateExample(index, "text", data.value)}
->>>>>>> ba17ed32
-                                                disabled={!isOwner}
-                                                className={styles.dynamicFieldInput}
-                                            />
-                                        </div>
-                                        <div className={styles.dynamicFieldInputRow}>
-                                            <span className={styles.dynamicFieldInputLabel}>Value:</span>
-                                            <Textarea
-                                                placeholder={t("components.edit_bot_dialog.example_value_placeholder")}
-                                                value={ex.value}
-<<<<<<< HEAD
-                                                onChange={(e) => onChangeExampleValue(e, index)}
-=======
-                                                onChange={(_, data) => updateExample(index, "value", data.value)}
->>>>>>> ba17ed32
-                                                disabled={!isOwner}
-                                                rows={2}
-                                                className={styles.dynamicFieldInput}
-                                            />
-                                        </div>
-                                    </div>
-                                    {!!isOwner && (
-                                        <button
-                                            className={styles.removeFieldButton}
-                                            onClick={() => removeExample(index)}
-                                            disabled={!isOwner}
-                                            title={t("components.edit_bot_dialog.remove")}
-                                        >
-                                            <Delete24Regular />
-                                        </button>
-                                    )}
-                                </div>
-                            ))
-                        ) : (
-                            <div className={styles.noToolsText}>{t("components.edit_bot_dialog.no_examples_selected")}</div>
-                        )}
-                    </div>
-                    {!!isOwner && (
-<<<<<<< HEAD
-                        <Button
-                            appearance="subtle"
-                            onClick={addExample}
-                            disabled={!isOwner}
-                            className={styles.addFieldButton}
-                        >
-=======
-                        <Button appearance="subtle" onClick={addExample} disabled={!isOwner} className={styles.addFieldButton}>
->>>>>>> ba17ed32
-                            <Add24Regular /> {t("components.edit_bot_dialog.add_example")}
-                        </Button>
-                    )}
-                </div>
-            </Field>
-<<<<<<< HEAD
-        </DialogContent>
-    ), [examples, isOwner, t]);
-
-    // Step 6: Advanced Settings (Temperature and Tokens)
-    const advancedSettingsStep = useMemo(() => (
-        <DialogContent>
-            <Field size="large" className={styles.rangeField}>
-                <label className={styles.formLabel}>{t("components.edit_bot_dialog.temperature")}</label>
-                <input
-                    type="range"
-                    min={min_temp}
-                    max={max_temp}
-                    step={0.05}
-                    value={temperature}
-                    onChange={onTemperatureChange}
-                    disabled={!isOwner}
-                    className={styles.rangeInput}
-                />
-                <div className={styles.rangeValue}>{temperature}</div>
-            </Field>
-            <Field size="large" className={styles.rangeField}>
-                <label className={styles.formLabel}>{t("components.edit_bot_dialog.max_output_tokens")}</label>
-                <input
-                    type="range"
-                    min={min_max_tokens}
-                    max={max_max_tokens}
-                    step={100}
-                    value={maxOutputTokens}
-                    onChange={onMaxtokensChange}
-                    disabled={!isOwner}
-                    className={styles.rangeInput}
-                />
-                <div className={styles.rangeValue}>{maxOutputTokens}</div>
-            </Field>
-        </DialogContent>
-    ), [temperature, maxOutputTokens, onTemperatureChange, onMaxtokensChange, isOwner, t, min_temp, max_temp, min_max_tokens, max_max_tokens]);
+            </DialogContent>
+        ),
+        [temperature, maxOutputTokens, onTemperatureChange, onMaxtokensChange, isOwner, t, min_temp, max_temp, min_max_tokens, max_max_tokens]
+    );
 
     // Function to render current step content
     const getCurrentStepContent = () => {
@@ -761,140 +652,27 @@
     };
 
     // Render dialog actions
-    const dialogActions = useMemo(() => (
-        <>
-            <Button
-                appearance="secondary"
-                size="small"
-                onClick={prevStep}
-                disabled={currentStep === 0 || showSavedMessage}
-            >
-                <ChevronLeft24Regular /> {t("components.edit_bot_dialog.previous")}
-            </Button>
-            <Button
-                appearance="secondary"
-                size="small"
-                onClick={onSaveButtonClicked}
-                disabled={showSavedMessage}
-            >
-                {!isOwner ? <Dismiss24Regular /> : <Save24Filled />}
-                {" "}
-                {!isOwner ? t("components.edit_bot_dialog.close") : t("components.edit_bot_dialog.save")}
-            </Button>
-            <Button
-                appearance="primary"
-                size="small"
-                onClick={nextStep}
-                disabled={!canProceedToNext() || showSavedMessage || currentStep === totalSteps - 1}
-            >
-                {t("components.edit_bot_dialog.next")} <ChevronRight24Regular />
-            </Button>
-        </>
-    ), [currentStep, totalSteps, prevStep, nextStep, canProceedToNext, onSaveButtonClicked, isOwner, showSavedMessage, t]);
-=======
-        ),
-        [examples, !isOwner, t]
-    );
-
-    // Render tools section
-    const editTools = useMemo(
-        () => (
-            <Field size="large" className={styles.formField}>
-                <label className={styles.formLabel}>{t("components.edit_bot_dialog.tools")}</label>
-                <div className={styles.dynamicFieldContainer}>
-                    <div className={styles.dynamicFieldList}>
-                        {selectedTools.length > 0 ? (
-                            selectedTools.map((tool, index) => (
-                                <div key={tool.name + index} className={styles.dynamicFieldItem}>
-                                    <div className={styles.dynamicFieldInputs}>
-                                        <div className={styles.dynamicFieldInputRow}>
-                                            <span className={styles.dynamicFieldInputLabel}>{tool.name}:</span>
-                                            <span className={styles.toolDescription}>{tool.description}</span>
-                                        </div>
-                                    </div>
-                                    <button
-                                        className={styles.removeFieldButton}
-                                        onClick={() => {
-                                            const newTools = tools.filter(t => t.id !== tool.name);
-                                            setTools(newTools);
-                                            const newSelectedTools = selectedTools.filter(t => t.name !== tool.name);
-                                            setSelectedTools(newSelectedTools);
-                                        }}
-                                        disabled={!isOwner}
-                                        title={t("components.edit_bot_dialog.remove")}
-                                    >
-                                        <Delete24Regular />
-                                    </button>
-                                </div>
-                            ))
-                        ) : (
-                            <div className={styles.noToolsText}>{t("components.edit_bot_dialog.no_tools_selected")}</div>
-                        )}
-                    </div>
-                    {!!isOwner && (
-                        <Button appearance="subtle" onClick={() => setShowToolsSelector(true)} disabled={!isOwner} className={styles.addFieldButton}>
-                            <Add24Regular /> {t("components.edit_bot_dialog.select_tools")}
-                        </Button>
-                    )}
-                </div>
-            </Field>
-        ),
-        [selectedTools, tools, !isOwner, t]
-    );
-
-    // Render advanced settings dialog
-    const advancedDialog = useMemo(
-        () => (
-            <Dialog modalType="non-modal" open={showAdvancedSettings} onOpenChange={(_, data) => !data.open && setShowAdvancedSettings(false)}>
-                <DialogSurface>
-                    <DialogBody>
-                        <DialogTitle>{t("components.edit_bot_dialog.advanced_settings")}</DialogTitle>
-                        <DialogContent>
-                            {rangeControls}
-                            {editQuickPrompts}
-                            {editExamples}
-                            {editTools}
-                        </DialogContent>
-                        <DialogActions>
-                            <Button appearance="secondary" onClick={() => setShowAdvancedSettings(false)}>
-                                <Dismiss24Regular /> {t("components.edit_bot_dialog.close")}
-                            </Button>
-                        </DialogActions>
-                    </DialogBody>
-                </DialogSurface>
-            </Dialog>
-        ),
-        [showAdvancedSettings, rangeControls, editQuickPrompts, editExamples, editTools, setShowAdvancedSettings, t]
-    );
-
-    // Render advanced settings button
-    const advancedButton = useMemo(
-        () => (
-            <Button
-                appearance="subtle"
-                size="medium"
-                onClick={() => setShowAdvancedSettings(true)}
-                className={styles.advancedSettingsButton}
-                disabled={showAdvancedSettings || showSavedMessage}
-            >
-                {t("components.edit_bot_dialog.advanced_settings")}
-            </Button>
-        ),
-        [setShowAdvancedSettings, styles, t, showAdvancedSettings, showSavedMessage]
-    );
->>>>>>> ba17ed32
-
-    // Render dialog actions
     const dialogActions = useMemo(
         () => (
-            <DialogActions>
-                <Button appearance="secondary" size="small" onClick={onSaveButtonClicked} disabled={showAdvancedSettings || showSavedMessage}>
+            <>
+                <Button appearance="secondary" size="small" onClick={prevStep} disabled={currentStep === 0 || showSavedMessage}>
+                    <ChevronLeft24Regular /> {t("components.edit_bot_dialog.previous")}
+                </Button>
+                <Button appearance="secondary" size="small" onClick={onSaveButtonClicked} disabled={showSavedMessage}>
                     {!isOwner ? <Dismiss24Regular /> : <Save24Filled />}{" "}
                     {!isOwner ? t("components.edit_bot_dialog.close") : t("components.edit_bot_dialog.save")}
                 </Button>
-            </DialogActions>
-        ),
-        [setShowDialog, onSaveButtonClicked, t, showAdvancedSettings, showSavedMessage]
+                <Button
+                    appearance="primary"
+                    size="small"
+                    onClick={nextStep}
+                    disabled={!canProceedToNext() || showSavedMessage || currentStep === totalSteps - 1}
+                >
+                    {t("components.edit_bot_dialog.next")} <ChevronRight24Regular />
+                </Button>
+            </>
+        ),
+        [currentStep, totalSteps, prevStep, nextStep, canProceedToNext, onSaveButtonClicked, isOwner, showSavedMessage, t]
     );
 
     return (
@@ -902,19 +680,13 @@
             <Dialog modalType="alert" open={showDialog}>
                 <DialogSurface className={styles.dialog}>
                     <DialogTitle>{t("components.edit_bot_dialog.title")}</DialogTitle>
-                    {!showSavedMessage && (
-                        <div className={styles.stepperFullWidth}>
-                            {stepperProgress}
-                        </div>
-                    )}
+                    {!showSavedMessage && <div className={styles.stepperFullWidth}>{stepperProgress}</div>}
                     <DialogBody className={styles.scrollableDialogContent}>
                         {savedMessage}
                         {!showSavedMessage && getCurrentStepContent()}
                     </DialogBody>
                     <DialogActions className={styles.dialogActionsContainer}>
-                        <div className={styles.stepperActions}>
-                            {dialogActions}
-                        </div>
+                        <div className={styles.stepperActions}>{dialogActions}</div>
                     </DialogActions>
                 </DialogSurface>
             </Dialog>
