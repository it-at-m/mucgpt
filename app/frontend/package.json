--- conflicted
+++ resolved
@@ -46,12 +46,7 @@
     "@types/react-syntax-highlighter": "15.5.13",
     "@vitejs/plugin-react": "4.3.4",
     "prettier": "3.4.2",
-<<<<<<< HEAD
     "typescript": "5.7.3",
-    "vite": "5.4.11"
-=======
-    "typescript": "5.7.2",
     "vite": "5.4.12"
->>>>>>> 86de42ad
   }
 }