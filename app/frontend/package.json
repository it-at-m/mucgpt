--- conflicted
+++ resolved
@@ -17,13 +17,8 @@
   },
   "dependencies": {
     "@fluentui/react": "8.121.13",
-<<<<<<< HEAD
-    "@fluentui/react-components": "9.55.1",
     "@fluentui/react-icons": "2.0.266",
-=======
     "@fluentui/react-components": "9.56.5",
-    "@fluentui/react-icons": "2.0.263",
->>>>>>> 02fbd2c1
     "@react-spring/web": "9.7.5",
     "dompurify": "3.2.3",
     "i18next": "23.16.8",
