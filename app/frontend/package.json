--- conflicted
+++ resolved
@@ -24,13 +24,9 @@
     "markmap-view": "^0.15.0",
     "react": "^18.2.0",
     "react-dom": "^18.2.0",
-<<<<<<< HEAD
     "react-i18next": "^13.0.2",
-    "react-router-dom": "^6.14.1"
-=======
     "react-router-dom": "^6.14.1",
     "ndjson-readablestream": "^1.0.6"
->>>>>>> e9149607
   },
   "devDependencies": {
     "@types/dompurify": "^3.0.2",
