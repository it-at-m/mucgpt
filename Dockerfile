--- conflicted
+++ resolved
@@ -1,18 +1,12 @@
-<<<<<<< HEAD
 # Stage 1: Builder
-FROM node:19-alpine AS builder
-=======
-# syntax=docker/dockerfile:1
-
 FROM node:22-alpine AS builder
->>>>>>> 0d706c9a
 
 ENV GENERATE_SOURCEMAP=false
 ENV NODE_OPTIONS=--max_old_space_size=4096
 
 WORKDIR /build
 
-# Nur die notwendigen Dateien kopieren
+# Just copy necessary data to build frontend
 COPY app/frontend/package*.json ./
 RUN npm install
 COPY app/frontend/ ./
