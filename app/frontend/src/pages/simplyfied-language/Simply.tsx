import { useRef, useState, useEffect, useContext, ReactNode } from "react";

import { AskResponse, simplyApi, SimplyRequest, SimplyResponse } from "../../api";
import { Answer, AnswerError, AnswerLoading } from "../../components/Answer";
import { QuestionInput } from "../../components/QuestionInput";
import { UserChatMessage } from "../../components/UserChatMessage";
import { ClearChatButton } from "../../components/ClearChatButton";
import { ExampleListSimply } from "../../components/Example/ExampleListSimply";
import { useTranslation } from "react-i18next";
import { LLMContext } from "../../components/LLMSelector/LLMContextProvider";
import { ChatTurnComponent } from "../../components/ChatTurnComponent/ChatTurnComponent";
import { ChatLayout } from "../../components/ChatLayout/ChatLayout";
import { Sidebar } from "../../components/Sidebar/Sidebar";
import { SIMPLY_STORE } from "../../constants";
import { DBMessage, StorageService } from "../../service/storage";
import { handleDeleteChat, handleRollback, setupStore } from "../page_helpers";
<<<<<<< HEAD
import { AnswerList } from "../../components/AnswerList/AnswerList";
import { ChatMessage } from "../chat/Chat";
=======
import styles from "./Simply.module.css";
>>>>>>> 5bb9e706

type SimplyMessage = DBMessage<AskResponse>;

const Simply = () => {
    const { LLM } = useContext(LLMContext);
    const { t } = useTranslation();

    const lastQuestionRef = useRef<string>("");
    const chatMessageStreamEnd = useRef<HTMLDivElement | null>(null);

    const [isLoading, setIsLoading] = useState<boolean>(false);
    const [error, setError] = useState<unknown>();

    const [answers, setAnswers] = useState<SimplyMessage[]>([]);
    const [question, setQuestion] = useState<string>("");

    const [active_chat, setActiveChat] = useState<string | undefined>(undefined);
    const storageService: StorageService<AskResponse, {}> = new StorageService<AskResponse, {}>(SIMPLY_STORE, active_chat);

    const clearChat = handleDeleteChat(lastQuestionRef, error, setError, storageService, setAnswers, setActiveChat);
    const onRollbackMessage = handleRollback(storageService, setAnswers, lastQuestionRef, setQuestion);

    useEffect(() => {
        setupStore(error, setError, setIsLoading, storageService, setAnswers, answers, lastQuestionRef, setActiveChat);
    }, []);

    const onExampleClicked = (example: string) => {
        makeApiRequest(example);
    };

    const makeApiRequest = async (question: string) => {
        error && setError(undefined);
        lastQuestionRef.current = question;
        setIsLoading(true);
        try {
            const request: SimplyRequest = {
                topic: question,
                model: LLM.llm_name,
                temperature: 0,
            };
            const parsedResponse: SimplyResponse = await simplyApi(request);
            const askResponse: AskResponse = { answer: parsedResponse.content, error: parsedResponse.error };
            const completeAnswer: SimplyMessage = { user: question, response: askResponse };

            setAnswers([...answers, completeAnswer]);
            if (storageService.getActiveChatId()) await storageService.appendMessage(completeAnswer);
            else {
                const id = await storageService.create([completeAnswer], undefined);
                setActiveChat(id);
            }
        } catch (e) {
            setError(e);
        } finally {
            setIsLoading(false);
        }
    };

    useEffect(() => chatMessageStreamEnd.current?.scrollIntoView({ behavior: "smooth" }), [isLoading]);


    const sidebar_actions = <ClearChatButton onClick={clearChat} disabled={!lastQuestionRef.current || isLoading} />;
    const sidebar = <Sidebar actions={sidebar_actions} content={<div className={styles.description}>{t("simply.plain_description")}</div>}></Sidebar>;

    const examplesComponent = <ExampleListSimply onExampleClicked={onExampleClicked} />;
    const inputComponent = (
        <QuestionInput
            clearOnSend
            placeholder={t("simply.prompt")}
            disabled={isLoading}
            onSend={question => makeApiRequest(question)}
            tokens_used={0}
            question={question}
            setQuestion={question => setQuestion(question)}
        />
    );
    const answerList = (
<<<<<<< HEAD
        <AnswerList
            answers={answers}
            regularBotMsg={(answer: ChatMessage, index: number) => {
                return <Answer key={index} answer={answer.response} setQuestion={question => setQuestion(question)} />;
            }}
            onRollbackMessage={onRollbackMessage}
            isLoading={isLoading}
            error={error}
            makeApiRequest={() => makeApiRequest(lastQuestionRef.current)}
            chatMessageStreamEnd={chatMessageStreamEnd}
            lastQuestionRef={lastQuestionRef}
        />
=======
        <>
            {answers.map((answer, index) => (
                <ChatTurnComponent
                    key={index}
                    usermsg={<UserChatMessage message={answer.user} onRollbackMessage={onRollbackMessage(answer.user)} />}
                    usermsglabel={t("components.usericon.label") + " " + (index + 1).toString()}
                    botmsglabel={t("components.answericon.label") + " " + (index + 1).toString()}
                    botmsg={<Answer key={index} answer={answer.response} setQuestion={question => setQuestion(question)} />}
                ></ChatTurnComponent>
            ))}
            {isLoading || error ? (
                <ChatTurnComponent
                    usermsg={<UserChatMessage message={lastQuestionRef.current} onRollbackMessage={onRollbackMessage(lastQuestionRef.current)} />}
                    usermsglabel={t("components.usericon.label") + " " + (answers.length + 1).toString()}
                    botmsglabel={t("components.answericon.label") + " " + (answers.length + 1).toString()}
                    botmsg={
                        <>
                            {isLoading && <AnswerLoading text={t("simply.answer_loading_plain")} />}
                            {error ? <AnswerError error={error.toString()} onRetry={() => makeApiRequest(lastQuestionRef.current)} /> : null}
                        </>
                    }
                ></ChatTurnComponent>
            ) : (
                <div></div>
            )}
            <div ref={chatMessageStreamEnd} />
        </>
>>>>>>> 5bb9e706
    );
    return (
        <ChatLayout
            sidebar={sidebar}
            examples={examplesComponent}
            answers={answerList}
            input={inputComponent}
            showExamples={!lastQuestionRef.current}
            header={t("chat.header")}
            header_as_markdown={false}
            messages_description={t("common.messages")}
            size="small"
        ></ChatLayout>
    );
};

export default Simply;<|MERGE_RESOLUTION|>--- conflicted
+++ resolved
@@ -1,25 +1,20 @@
 import { useRef, useState, useEffect, useContext, ReactNode } from "react";
 
 import { AskResponse, simplyApi, SimplyRequest, SimplyResponse } from "../../api";
-import { Answer, AnswerError, AnswerLoading } from "../../components/Answer";
+import { Answer } from "../../components/Answer";
 import { QuestionInput } from "../../components/QuestionInput";
-import { UserChatMessage } from "../../components/UserChatMessage";
 import { ClearChatButton } from "../../components/ClearChatButton";
 import { ExampleListSimply } from "../../components/Example/ExampleListSimply";
 import { useTranslation } from "react-i18next";
 import { LLMContext } from "../../components/LLMSelector/LLMContextProvider";
-import { ChatTurnComponent } from "../../components/ChatTurnComponent/ChatTurnComponent";
 import { ChatLayout } from "../../components/ChatLayout/ChatLayout";
 import { Sidebar } from "../../components/Sidebar/Sidebar";
 import { SIMPLY_STORE } from "../../constants";
 import { DBMessage, StorageService } from "../../service/storage";
 import { handleDeleteChat, handleRollback, setupStore } from "../page_helpers";
-<<<<<<< HEAD
 import { AnswerList } from "../../components/AnswerList/AnswerList";
 import { ChatMessage } from "../chat/Chat";
-=======
 import styles from "./Simply.module.css";
->>>>>>> 5bb9e706
 
 type SimplyMessage = DBMessage<AskResponse>;
 
@@ -96,7 +91,6 @@
         />
     );
     const answerList = (
-<<<<<<< HEAD
         <AnswerList
             answers={answers}
             regularBotMsg={(answer: ChatMessage, index: number) => {
@@ -109,35 +103,6 @@
             chatMessageStreamEnd={chatMessageStreamEnd}
             lastQuestionRef={lastQuestionRef}
         />
-=======
-        <>
-            {answers.map((answer, index) => (
-                <ChatTurnComponent
-                    key={index}
-                    usermsg={<UserChatMessage message={answer.user} onRollbackMessage={onRollbackMessage(answer.user)} />}
-                    usermsglabel={t("components.usericon.label") + " " + (index + 1).toString()}
-                    botmsglabel={t("components.answericon.label") + " " + (index + 1).toString()}
-                    botmsg={<Answer key={index} answer={answer.response} setQuestion={question => setQuestion(question)} />}
-                ></ChatTurnComponent>
-            ))}
-            {isLoading || error ? (
-                <ChatTurnComponent
-                    usermsg={<UserChatMessage message={lastQuestionRef.current} onRollbackMessage={onRollbackMessage(lastQuestionRef.current)} />}
-                    usermsglabel={t("components.usericon.label") + " " + (answers.length + 1).toString()}
-                    botmsglabel={t("components.answericon.label") + " " + (answers.length + 1).toString()}
-                    botmsg={
-                        <>
-                            {isLoading && <AnswerLoading text={t("simply.answer_loading_plain")} />}
-                            {error ? <AnswerError error={error.toString()} onRetry={() => makeApiRequest(lastQuestionRef.current)} /> : null}
-                        </>
-                    }
-                ></ChatTurnComponent>
-            ) : (
-                <div></div>
-            )}
-            <div ref={chatMessageStreamEnd} />
-        </>
->>>>>>> 5bb9e706
     );
     return (
         <ChatLayout
