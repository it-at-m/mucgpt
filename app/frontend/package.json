--- conflicted
+++ resolved
@@ -24,15 +24,9 @@
         "i18next": "23.16.8",
         "idb": "8.0.2",
         "markmap-common": "0.18.9",
-<<<<<<< HEAD
         "markmap-lib": "0.18.11",
         "markmap-toolbar": "0.18.10",
-        "markmap-view": "0.18.9",
-=======
-        "markmap-lib": "0.18.9",
-        "markmap-toolbar": "0.18.9",
         "markmap-view": "0.18.10",
->>>>>>> b24a7350
         "mermaid": "11.4.1",
         "ndjson-readablestream": "1.2.0",
         "react": "18.3.1",
