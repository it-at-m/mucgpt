--- conflicted
+++ resolved
@@ -1,94 +1,3 @@
-<<<<<<< HEAD
-import os
-import time
-import logging
-
-import openai
-from flask import Flask, request, jsonify, send_file, abort
-from azure.identity import DefaultAzureCredential
-from azure.search.documents import SearchClient
-from approaches.summarize import Summarize
-from approaches.simplechat import SimpleChatApproach
-from approaches.brainstorm import Brainstorm
-from azure.storage.blob import BlobServiceClient
-
-# Replace these with your own values, either in environment variables or directly here
-AZURE_STORAGE_ACCOUNT = os.environ.get("AZURE_STORAGE_ACCOUNT") or "mystorageaccount"
-AZURE_STORAGE_CONTAINER = os.environ.get("AZURE_STORAGE_CONTAINER") or "content"
-AZURE_SEARCH_SERVICE = os.environ.get("AZURE_SEARCH_SERVICE") or "gptkb"
-AZURE_SEARCH_INDEX = os.environ.get("AZURE_SEARCH_INDEX") or "gptkbindex"
-AZURE_OPENAI_SERVICE = os.environ.get("AZURE_OPENAI_SERVICE") or "myopenai"
-AZURE_OPENAI_GPT_DEPLOYMENT = os.environ.get("AZURE_OPENAI_GPT_DEPLOYMENT") or "davinci"
-AZURE_OPENAI_CHATGPT_DEPLOYMENT = os.environ.get("AZURE_OPENAI_CHATGPT_DEPLOYMENT") or "chat"
-AZURE_OPENAI_CHATGPT_MODEL = os.environ.get("AZURE_OPENAI_CHATGPT_MODEL") or "gpt-35-turbo"
-
-KB_FIELDS_CONTENT = os.environ.get("KB_FIELDS_CONTENT") or "content"
-KB_FIELDS_CATEGORY = os.environ.get("KB_FIELDS_CATEGORY") or "category"
-KB_FIELDS_SOURCEPAGE = os.environ.get("KB_FIELDS_SOURCEPAGE") or "sourcepage"
-
-# Use the current user identity to authenticate with Azure OpenAI, Cognitive Search and Blob Storage (no secrets needed, 
-# just use 'az login' locally, and managed identity when deployed on Azure). If you need to use keys, use separate AzureKeyCredential instances with the 
-# keys for each service
-# If you encounter a blocking error during a DefaultAzureCredntial resolution, you can exclude the problematic credential by using a parameter (ex. exclude_shared_token_cache_credential=True)
-azure_credential = DefaultAzureCredential()
-
-# Used by the OpenAI SDK
-openai.api_type = "azure"
-openai.api_base = f"https://{AZURE_OPENAI_SERVICE}.openai.azure.com"
-openai.api_version = "2023-05-15"
-
-# Comment these two lines out if using keys, set your API key in the OPENAI_API_KEY environment variable instead
-openai.api_type = "azure_ad"
-openai_token = azure_credential.get_token("https://cognitiveservices.azure.com/.default")
-openai.api_key = openai_token.token
-
-# Set up clients for Cognitive Search and Storage
-search_client = SearchClient(
-    endpoint=f"https://{AZURE_SEARCH_SERVICE}.search.windows.net",
-    index_name=AZURE_SEARCH_INDEX,
-    credential=azure_credential)
-blob_client = BlobServiceClient(
-    account_url=f"https://{AZURE_STORAGE_ACCOUNT}.blob.core.windows.net", 
-    credential=azure_credential)
-blob_container = blob_client.get_container_client(AZURE_STORAGE_CONTAINER)
-
-# Various approaches to integrate GPT and external knowledge, most applications will use a single one of these patterns
-# or some derivative, here we include several for exploration purposes
-ask_approaches = {
-}
-
-chat_approaches = {
-     "chat": SimpleChatApproach(AZURE_OPENAI_CHATGPT_DEPLOYMENT, AZURE_OPENAI_CHATGPT_MODEL)
-}
-
-summarize_approaches = {
-    "sum": Summarize(AZURE_OPENAI_CHATGPT_DEPLOYMENT, AZURE_OPENAI_CHATGPT_MODEL)
-}
-
-brainstorm_approaches = {
-    "brainstorm": Brainstorm(AZURE_OPENAI_CHATGPT_DEPLOYMENT, AZURE_OPENAI_CHATGPT_MODEL)
-}
-
-app = Flask(__name__)
-
-@app.route("/", defaults={"path": "index.html"})
-@app.route("/<path:path>")
-def static_file(path):
-    return app.send_static_file(path)
-
-    
-@app.route("/chat", methods=["POST"])
-def chat():
-    ensure_openai_token()
-    if not request.json:
-        return jsonify({"error": "request must be json"}), 400
-    approach = request.json["approach"]
-    try:
-        impl = chat_approaches.get(approach)
-        if not impl:
-            return jsonify({"error": "unknown approach"}), 400
-        r = impl.run(request.json["history"], request.json.get("overrides") or {})
-=======
 import io
 import json
 import logging
@@ -117,15 +26,16 @@
     send_from_directory,
 )
 
-from approaches.chatreadretrieveread import ChatReadRetrieveReadApproach
-from approaches.readdecomposeask import ReadDecomposeAsk
-from approaches.readretrieveread import ReadRetrieveReadApproach
-from approaches.retrievethenread import RetrieveThenReadApproach
+from approaches.summarize import Summarize
+from approaches.simplechat import SimpleChatApproach
+from approaches.brainstorm import Brainstorm
 
 CONFIG_OPENAI_TOKEN = "openai_token"
 CONFIG_CREDENTIAL = "azure_credential"
 CONFIG_ASK_APPROACHES = "ask_approaches"
 CONFIG_CHAT_APPROACHES = "chat_approaches"
+CONFIG_SUM_APPROACHES = "sum_approaches"
+CONFIG_BRAINSTORM_APPROACHES = "brainstorm_approaches"
 CONFIG_BLOB_CONTAINER_CLIENT = "blob_container_client"
 
 bp = Blueprint("routes", __name__, static_folder='static')
@@ -159,82 +69,67 @@
     blob_file.seek(0)
     return await send_file(blob_file, mimetype=mime_type, as_attachment=False, attachment_filename=path)
 
-@bp.route("/ask", methods=["POST"])
-async def ask():
-    if not request.is_json:
-        return jsonify({"error": "request must be json"}), 415
-    request_json = await request.get_json()
-    approach = request_json["approach"]
-    try:
-        impl = current_app.config[CONFIG_ASK_APPROACHES].get(approach)
+
+@bp.route("/chat", methods=["POST"])
+async def chat():
+    if not request.is_json:
+        return jsonify({"error": "request must be json"}), 415
+    request_json = await request.get_json()
+    approach = request_json["approach"]
+    try:
+        impl = current_app.config[CONFIG_CHAT_APPROACHES].get(approach)
         if not impl:
             return jsonify({"error": "unknown approach"}), 400
         # Workaround for: https://github.com/openai/openai-python/issues/371
         async with aiohttp.ClientSession() as s:
             openai.aiosession.set(s)
-            r = await impl.run(request_json["question"], request_json.get("overrides") or {})
->>>>>>> e9149607
+            r = await impl.run_without_streaming(request_json.get("history", []), request_json.get("overrides", {}))
         return jsonify(r)
     except Exception as e:
         logging.exception("Exception in /chat")
         return jsonify({"error": str(e)}), 500
 
-<<<<<<< HEAD
-@app.route("/sum", methods=["POST"])
-def sum():
-    ensure_openai_token()
-    if not request.json:
-        return jsonify({"error": "request must be json"}), 400
-    approach = request.json["approach"]
-    try:
-        impl = summarize_approaches.get(approach)
-        if not impl:
-            return jsonify({"error": "unknown approach"}), 400
-        r = impl.run(request.json["text"], request.json.get("overrides") or {})
-=======
-@bp.route("/chat", methods=["POST"])
-async def chat():
-    if not request.is_json:
-        return jsonify({"error": "request must be json"}), 415
-    request_json = await request.get_json()
-    approach = request_json["approach"]
-    try:
-        impl = current_app.config[CONFIG_CHAT_APPROACHES].get(approach)
-        if not impl:
-            return jsonify({"error": "unknown approach"}), 400
-        # Workaround for: https://github.com/openai/openai-python/issues/371
+@bp.route("/sum", methods=["POST"])
+async def sum():
+    if not request.is_json:
+        return jsonify({"error": "request must be json"}), 415
+    request_json = await request.get_json()
+    approach = request_json["approach"]
+    try:
+        impl = current_app.config[CONFIG_SUM_APPROACHES].get(approach)
+        if not impl:
+            return jsonify({"error": "unknown approach"}), 400
         async with aiohttp.ClientSession() as s:
             openai.aiosession.set(s)
-            r = await impl.run_without_streaming(request_json["history"], request_json.get("overrides", {}))
->>>>>>> e9149607
+            r = await impl.run(request_json["text"], request_json["overrides"] or {})
         return jsonify(r)
     except Exception as e:
         logging.exception("Exception in /sum")
         return jsonify({"error": str(e)}), 500
 
-@app.route("/brainstorm", methods=["POST"])
-def brainstorm():
-    ensure_openai_token()
-    if not request.json:
-        return jsonify({"error": "request must be json"}), 400
-    approach = request.json["approach"]
-    try:
-        impl = brainstorm_approaches.get(approach)
-        if not impl:
-            return jsonify({"error": "unknown approach"}), 400
-        r = impl.run(
-            request.json["topic"],
-            request.json.get("overrides") or {}
-            )
+@bp.route("/brainstorm", methods=["POST"])
+async def brainstorm():
+    if not request.is_json:
+        return jsonify({"error": "request must be json"}), 415
+    request_json = await request.get_json()
+    approach = request_json["approach"]
+    try:
+        impl = current_app.config[CONFIG_BRAINSTORM_APPROACHES].get(approach)
+        if not impl:
+            return jsonify({"error": "unknown approach"}), 400
+        async with aiohttp.ClientSession() as s:
+            openai.aiosession.set(s)
+            r = await impl.run(request_json["topic"], request_json ["overrides"] or {})
         return jsonify(r)
     except Exception as e:
-        logging.exception("Exception in /brainstorm")
+        logging.exception("Exception in /sum")
         return jsonify({"error": str(e)}), 500
 
 
 async def format_as_ndjson(r: AsyncGenerator[dict, None]) -> AsyncGenerator[str, None]:
     async for event in r:
         yield json.dumps(event, ensure_ascii=False) + "\n"
+        
 
 @bp.route("/chat_stream", methods=["POST"])
 async def chat_stream():
@@ -253,6 +148,7 @@
     except Exception as e:
         logging.exception("Exception in /chat")
         return jsonify({"error": str(e)}), 500
+
 
 
 @bp.before_request
@@ -263,21 +159,20 @@
         current_app.config[CONFIG_OPENAI_TOKEN] = openai_token
         openai.api_key = openai_token.token
 
+
 @bp.before_app_serving
 async def setup_clients():
 
     # Replace these with your own values, either in environment variables or directly here
     AZURE_STORAGE_ACCOUNT = os.environ["AZURE_STORAGE_ACCOUNT"]
     AZURE_STORAGE_CONTAINER = os.environ["AZURE_STORAGE_CONTAINER"]
-    AZURE_SEARCH_SERVICE = os.environ["AZURE_SEARCH_SERVICE"]
-    AZURE_SEARCH_INDEX = os.environ["AZURE_SEARCH_INDEX"]
     AZURE_OPENAI_SERVICE = os.environ["AZURE_OPENAI_SERVICE"]
     AZURE_OPENAI_CHATGPT_DEPLOYMENT = os.environ["AZURE_OPENAI_CHATGPT_DEPLOYMENT"]
     AZURE_OPENAI_CHATGPT_MODEL = os.environ["AZURE_OPENAI_CHATGPT_MODEL"]
-    AZURE_OPENAI_EMB_DEPLOYMENT = os.environ["AZURE_OPENAI_EMB_DEPLOYMENT"]
-
-    KB_FIELDS_CONTENT = os.getenv("KB_FIELDS_CONTENT", "content")
-    KB_FIELDS_SOURCEPAGE = os.getenv("KB_FIELDS_SOURCEPAGE", "sourcepage")
+    #AZURE_OPENAI_EMB_DEPLOYMENT = os.environ["AZURE_OPENAI_EMB_DEPLOYMENT"]
+
+    #KB_FIELDS_CONTENT = os.getenv("KB_FIELDS_CONTENT", "content")
+    #KB_FIELDS_SOURCEPAGE = os.getenv("KB_FIELDS_SOURCEPAGE", "sourcepage")
 
     # Use the current user identity to authenticate with Azure OpenAI, Cognitive Search and Blob Storage (no secrets needed,
     # just use 'az login' locally, and managed identity when deployed on Azure). If you need to use keys, use separate AzureKeyCredential instances with the
@@ -286,10 +181,6 @@
     azure_credential = DefaultAzureCredential(exclude_shared_token_cache_credential = True)
 
     # Set up clients for Cognitive Search and Storage
-    search_client = SearchClient(
-        endpoint=f"https://{AZURE_SEARCH_SERVICE}.search.windows.net",
-        index_name=AZURE_SEARCH_INDEX,
-        credential=azure_credential)
     blob_client = BlobServiceClient(
         account_url=f"https://{AZURE_STORAGE_ACCOUNT}.blob.core.windows.net",
         credential=azure_credential)
@@ -309,40 +200,14 @@
     current_app.config[CONFIG_CREDENTIAL] = azure_credential
     current_app.config[CONFIG_BLOB_CONTAINER_CLIENT] = blob_container_client
 
-    # Various approaches to integrate GPT and external knowledge, most applications will use a single one of these patterns
-    # or some derivative, here we include several for exploration purposes
-    current_app.config[CONFIG_ASK_APPROACHES] = {
-        "rtr": RetrieveThenReadApproach(
-            search_client,
-            AZURE_OPENAI_CHATGPT_DEPLOYMENT,
-            AZURE_OPENAI_CHATGPT_MODEL,
-            AZURE_OPENAI_EMB_DEPLOYMENT,
-            KB_FIELDS_SOURCEPAGE,
-            KB_FIELDS_CONTENT
-        ),
-        "rrr": ReadRetrieveReadApproach(
-            search_client,
-            AZURE_OPENAI_CHATGPT_DEPLOYMENT,
-            AZURE_OPENAI_EMB_DEPLOYMENT,
-            KB_FIELDS_SOURCEPAGE,
-            KB_FIELDS_CONTENT
-        ),
-        "rda": ReadDecomposeAsk(search_client,
-            AZURE_OPENAI_CHATGPT_DEPLOYMENT,
-            AZURE_OPENAI_EMB_DEPLOYMENT,
-            KB_FIELDS_SOURCEPAGE,
-            KB_FIELDS_CONTENT
-        )
+    current_app.config[CONFIG_CHAT_APPROACHES] = {
+        "chat":  SimpleChatApproach(AZURE_OPENAI_CHATGPT_DEPLOYMENT, AZURE_OPENAI_CHATGPT_MODEL)
     }
-    current_app.config[CONFIG_CHAT_APPROACHES] = {
-        "rrr": ChatReadRetrieveReadApproach(
-            search_client,
-            AZURE_OPENAI_CHATGPT_DEPLOYMENT,
-            AZURE_OPENAI_CHATGPT_MODEL,
-            AZURE_OPENAI_EMB_DEPLOYMENT,
-            KB_FIELDS_SOURCEPAGE,
-            KB_FIELDS_CONTENT,
-        )
+    current_app.config[CONFIG_BRAINSTORM_APPROACHES] = {
+        "brainstorm":  Brainstorm(AZURE_OPENAI_CHATGPT_DEPLOYMENT, AZURE_OPENAI_CHATGPT_MODEL)
+    }
+    current_app.config[CONFIG_SUM_APPROACHES] = {
+        "sum":  Summarize(AZURE_OPENAI_CHATGPT_DEPLOYMENT, AZURE_OPENAI_CHATGPT_MODEL)
     }
 
 
