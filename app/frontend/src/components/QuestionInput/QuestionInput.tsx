import { Stack } from "@fluentui/react";
import { Button, Textarea, TextareaOnChangeData, Tooltip } from "@fluentui/react-components";
import { Send28Filled } from "@fluentui/react-icons";

import styles from "./QuestionInput.module.css";
import { useTranslation } from "react-i18next";
import { useContext, useEffect, useState } from "react";
import { LLMContext } from "../LLMSelector/LLMContextProvider";
import useDebounce from "../../hooks/debouncehook";

interface Props {
    onSend: (question: string) => void;
    disabled: boolean;
    placeholder?: string;
    clearOnSend?: boolean;
    tokens_used: number;
    token_limit_tracking?: boolean;
    question: string;
    setQuestion: (question: string) => void;
}

export const QuestionInput = ({ onSend, disabled, placeholder, clearOnSend, tokens_used, token_limit_tracking = true, question, setQuestion }: Props) => {
    const { t, i18n } = useTranslation();
    const { LLM } = useContext(LLMContext);
<<<<<<< HEAD
    const [description, setDescription] = useState<string>("0");

    useEffect(() => {
=======
    const [description, setDescription] = useState<string>("");
    const getDescription = () => {
>>>>>>> acce0f40
        let actual = countWords(question) + tokens_used;
        let text;
        if (token_limit_tracking) {
            text = `${actual}/ ${LLM.max_input_tokens} ${t("components.questioninput.tokensused")}`;
            if (actual > LLM.max_input_tokens) text += `${t("components.questioninput.limit")}`;
        } else text = `${actual} ${t("components.questioninput.tokensused")}`;
<<<<<<< HEAD
        setDescription(text);
    }, [tokens_used]);
=======
        return text;
    };
    useEffect(() => setDescription(getDescription()), [tokens_used, LLM.max_input_tokens]);
>>>>>>> acce0f40

    const sendQuestion = () => {
        if (disabled || !question.trim()) {
            return;
        }

        onSend(question);

        if (clearOnSend) {
            setQuestion("");
        }
    };

    const onEnterPress = (ev: React.KeyboardEvent<Element>) => {
        if (ev.key === "Enter" && !ev.shiftKey) {
            ev.preventDefault();
            sendQuestion();
        }
    };

    function countWords(str: string) {
        return str.trim().split(/\s+/).length;
    }

    const onQuestionChange = (_ev: React.FormEvent<HTMLInputElement | HTMLTextAreaElement>, newValue?: TextareaOnChangeData) => {
        if (!newValue?.value) {
            setQuestion("");
        } else {
            setQuestion(newValue.value);
        }
    };

    return (
        <Stack horizontal className={styles.questionInputContainer}>
            <Textarea
                textarea={styles.questionInputTextArea}
                placeholder={placeholder}
                resize="vertical"
                value={question}
                size="large"
                onChange={onQuestionChange}
                onKeyDown={onEnterPress}
            />
            <div className={styles.questionInputContainerFooter}>
                {tokens_used == 0 ? <div>{" "}</div> : <div>{description}</div>}
                <div className={styles.errorhint}>{t("components.questioninput.errorhint")}</div>
                <div className={styles.questionInputButtonsContainer}>
                    <Tooltip content={placeholder || ""} relationship="label">
                        <Button size="large" appearance="subtle" icon={<Send28Filled />} disabled={disabled || !question.trim()} onClick={sendQuestion} />
                    </Tooltip>
                </div>
            </div>
        </Stack>
    );
};<|MERGE_RESOLUTION|>--- conflicted
+++ resolved
@@ -22,28 +22,17 @@
 export const QuestionInput = ({ onSend, disabled, placeholder, clearOnSend, tokens_used, token_limit_tracking = true, question, setQuestion }: Props) => {
     const { t, i18n } = useTranslation();
     const { LLM } = useContext(LLMContext);
-<<<<<<< HEAD
     const [description, setDescription] = useState<string>("0");
 
     useEffect(() => {
-=======
-    const [description, setDescription] = useState<string>("");
-    const getDescription = () => {
->>>>>>> acce0f40
         let actual = countWords(question) + tokens_used;
         let text;
         if (token_limit_tracking) {
             text = `${actual}/ ${LLM.max_input_tokens} ${t("components.questioninput.tokensused")}`;
             if (actual > LLM.max_input_tokens) text += `${t("components.questioninput.limit")}`;
         } else text = `${actual} ${t("components.questioninput.tokensused")}`;
-<<<<<<< HEAD
         setDescription(text);
     }, [tokens_used]);
-=======
-        return text;
-    };
-    useEffect(() => setDescription(getDescription()), [tokens_used, LLM.max_input_tokens]);
->>>>>>> acce0f40
 
     const sendQuestion = () => {
         if (disabled || !question.trim()) {
