import { Outlet, NavLink, Link, Navigate, useNavigate } from "react-router-dom";
import styles from "./Layout.module.css";
import { useContext, useEffect, useState } from "react";
import logo from "../../assets/mucgpt_logo.png";
import alternative_logo from "../../assets/mugg_tschibidi.png";
import logo_black from "../../assets/mucgpt_black.png";
import { SelectionEvents, OptionOnSelectData } from "@fluentui/react-combobox";
import { DEFAULTLANG, LanguageContext } from "../../components/LanguageSelector/LanguageContextProvider";
import { TermsOfUseDialog } from "../../components/TermsOfUseDialog";
import { useTranslation } from 'react-i18next';
import { ApplicationConfig, configApi } from "../../api";
import { SettingsDrawer } from "../../components/SettingsDrawer";
import { FluentProvider, Theme } from '@fluentui/react-components';
import { useStyles, STORAGE_KEYS, adjustTheme } from "./LayoutHelper";
import { DEFAULTLLM, LLMContext } from "../../components/LLMSelector/LLMContextProvider";

const formatDate = (date: Date) => {
    let formatted_date =
        date.getDate() + '-' + (date.getMonth() + 1) + '-' + date.getFullYear()
    return formatted_date;
}



export const Layout = () => {
    const styles2 = useStyles();
    const navigate = useNavigate()
    const termsofuseread = localStorage.getItem(STORAGE_KEYS.TERMS_OF_USE_READ) === formatDate(new Date());
    const language_pref = (localStorage.getItem(STORAGE_KEYS.SETTINGS_LANGUAGE)) || DEFAULTLANG;
    const [config, setConfig] = useState<ApplicationConfig>({
        models: [{
<<<<<<< HEAD
            "llm_name": "KICC GPT",
            "max_tokens": 128000,
            "description": ""
        },
        {
            "llm_name": "Unknown GPT",
            "max_tokens": 100,
=======
            "model_name": "KICC GPT",
            "max_input_tokens": 128000,
            "max_output_tokens": 128000,
            "description": ""
        },
        {
            "model_name": "Unknown GPT",
            "max_input_tokens": 128000,
            "max_output_tokens": 128000,
>>>>>>> 2b96e14a
            "description": ""
        }],
        frontend: {
            labels: {
                "env_name": "MUC tschibidi-C"
            },
            alternative_logo: true,
        },
        version: "DEV 1.0.0"
    });
    const llm_pref = (localStorage.getItem(STORAGE_KEYS.SETTINGS_LLM)) || config.models[0].llm_name;
    const font_scaling_pref = Number(localStorage.getItem(STORAGE_KEYS.SETTINGS_FONT_SCALING)) || 1;
    const ligth_theme_pref = localStorage.getItem(STORAGE_KEYS.SETTINGS_IS_LIGHT_THEME) === null ? true : localStorage.getItem(STORAGE_KEYS.SETTINGS_IS_LIGHT_THEME) == 'true';
    const { language, setLanguage } = useContext(LanguageContext);
    const { LLM, setLLM } = useContext(LLMContext);
    const { t, i18n } = useTranslation();
    const [isLight, setLight] = useState<boolean>(ligth_theme_pref);
    const [fontscaling, setFontscaling] = useState<number>(font_scaling_pref);

    const [models, setModels] = useState(config.models);
    const [theme, setTheme] = useState<Theme>(adjustTheme(isLight, fontscaling));


    const onFontscaleChange = (fontscale: number) => {
        setFontscaling(fontscale);
        setTheme(adjustTheme(isLight, fontscale));
        localStorage.setItem(STORAGE_KEYS.SETTINGS_FONT_SCALING, fontscale.toString());
    };

    const onThemeChange = (light: boolean) => {
        setLight(light);
        localStorage.setItem(STORAGE_KEYS.SETTINGS_IS_LIGHT_THEME, String(light));
        setTheme(adjustTheme(light, fontscaling));
    };

    useEffect(() => {
        configApi().then(result => {
            setConfig(result);
            setModels(result.models);
            if (result.models.length === 0) {
                console.error("Keine Modelle vorhanden");
            }
            setLLM(result.models.find((model) => model.llm_name == llm_pref) || result.models[0])
        }, () => { console.error("Config nicht geladen"); });
        i18n.changeLanguage(language_pref);
    }, []);

    const onAcceptTermsOfUse = () => {
        localStorage.setItem(STORAGE_KEYS.TERMS_OF_USE_READ, formatDate(new Date()));
        if (localStorage.getItem(STORAGE_KEYS.VERSION_UPDATE_SEEN) !== config.version) {
            localStorage.setItem(STORAGE_KEYS.VERSION_UPDATE_SEEN, config.version);
            navigate('version');
        }
    };

    const onLanguageSelectionChanged = (e: SelectionEvents, selection: OptionOnSelectData) => {
        let lang = selection.optionValue || DEFAULTLANG;
        i18n.changeLanguage(lang);
        setLanguage(lang);
        localStorage.setItem(STORAGE_KEYS.SETTINGS_LANGUAGE, lang);
    };
    const onLLMSelectionChanged = (e: SelectionEvents, selection: OptionOnSelectData) => {
        let llm = selection.optionValue || DEFAULTLLM;
        let found_llm = models.find((model) => model.llm_name == llm);
        if (found_llm) {
            setLLM(found_llm);
            localStorage.setItem(STORAGE_KEYS.SETTINGS_LLM, llm);
        }

    };



    return (

        <FluentProvider theme={theme}>

            <div className={styles.layout}>
                <header className={styles2.header} role={"banner"}>
                    <div className={styles.headerNavList}>

                        <Link to="/" className={styles.headerTitleContainer}>
                            <img
                                src={config.frontend.alternative_logo ? alternative_logo : (isLight ? logo : logo_black)}
                                alt="MUCGPT logo"
                                aria-label="MUCGPT Logo"
                                className={styles.logo}
                            ></img>
                            <h3 className={styles.headerTitle} aria-description="Umgebung:">{config.frontend.labels.env_name}</h3>
                        </Link>

                        <div className={styles.headerNavLeftMargin}>
                            <NavLink to="/" className={({ isActive }) => (isActive ? styles.headerNavPageLinkActive : styles.headerNavPageLink)}>
                                {t('header.chat')}
                            </NavLink>
                        </div>
                        <div className={styles.headerNavLeftMargin}>
                            <NavLink to="/sum" state={{ from: "This is my props" }} className={({ isActive }) => (isActive ? styles.headerNavPageLinkActive : styles.headerNavPageLink)}>
                                {t('header.sum')}
                            </NavLink>
                        </div>
                        <div className={styles.headerNavLeftMargin}>
                            <NavLink to="/brainstorm" className={({ isActive }) => (isActive ? styles.headerNavPageLinkActive : styles.headerNavPageLink)}>
                                {t('header.brainstorm')}
                            </NavLink>
                        </div>
                        <SettingsDrawer
                            defaultlang={language_pref}
                            onLanguageSelectionChanged={onLanguageSelectionChanged}
                            version={config.version}
                            fontscale={fontscaling}
                            setFontscale={onFontscaleChange}
                            isLight={isLight}
                            setTheme={onThemeChange}
                            defaultLLM={llm_pref}
                            onLLMSelectionChanged={onLLMSelectionChanged}
                            llmOptions={models}
                            currentLLM={LLM}
                        ></SettingsDrawer>
                    </div>
                </header>
                <Outlet />

                <footer className={styles2.footer} role={"banner"}>
                    <div>
                        Landeshauptstadt München <br />
                        RIT/it@M KICC <br />
                    </div>
                    <div className={styles.headerNavRightMargin}>
                        <TermsOfUseDialog defaultOpen={!termsofuseread} onAccept={onAcceptTermsOfUse}></TermsOfUseDialog>
                    </div>
                </footer>
            </div>
        </FluentProvider>
    );
};

export default Layout;<|MERGE_RESOLUTION|>--- conflicted
+++ resolved
@@ -29,25 +29,15 @@
     const language_pref = (localStorage.getItem(STORAGE_KEYS.SETTINGS_LANGUAGE)) || DEFAULTLANG;
     const [config, setConfig] = useState<ApplicationConfig>({
         models: [{
-<<<<<<< HEAD
             "llm_name": "KICC GPT",
-            "max_tokens": 128000,
-            "description": ""
-        },
-        {
-            "llm_name": "Unknown GPT",
-            "max_tokens": 100,
-=======
-            "model_name": "KICC GPT",
             "max_input_tokens": 128000,
             "max_output_tokens": 128000,
             "description": ""
         },
         {
-            "model_name": "Unknown GPT",
+            "llm_name": "Unknown GPT",
             "max_input_tokens": 128000,
             "max_output_tokens": 128000,
->>>>>>> 2b96e14a
             "description": ""
         }],
         frontend: {
