<<<<<<< HEAD
import { useCallback, useState } from "react";
=======
import { useEffect, useState } from "react";
>>>>>>> 30f63dc2
import { Stack } from "@fluentui/react";

import styles from "./Answer.module.css";

import { AskResponse } from "../../api";
import { AnswerIcon } from "./AnswerIcon";
import { useTranslation } from "react-i18next";
import Markdown from "react-markdown";
import remarkGfm from "remark-gfm";
import rehypeRaw from "rehype-raw";
import CodeBlockRenderer from "../CodeBlockRenderer/CodeBlockRenderer";
import { ArrowSync24Regular, CheckmarkSquare24Regular, ContentView24Regular, Copy24Regular } from "@fluentui/react-icons";
import { Button, Tooltip } from "@fluentui/react-components";
import { QuickPromptList } from "../QuickPrompt/QuickPromptList";
import rehypeKatex from "rehype-katex";
import remarkMath from "remark-math";

interface Props {
    answer: AskResponse;
    onRegenerateResponseClicked?: () => void;
    setQuestion: (question: string) => void;
}

export const Answer = ({ answer, onRegenerateResponseClicked, setQuestion }: Props) => {
    const { t } = useTranslation();

    const [copied, setCopied] = useState<boolean>(false);
    const [formatted, setFormatted] = useState<boolean>(true);
    const [ref, setRef] = useState<HTMLElement | null>();
<<<<<<< HEAD

    const oncopy = useCallback(() => {
=======
    const [processedText, setProcessedText] = useState<string>("");
    const oncopy = () => {
>>>>>>> 30f63dc2
        setCopied(true);
        navigator.clipboard.writeText(answer.answer);
        setTimeout(() => {
            setCopied(false);
        }, 1000);
<<<<<<< HEAD
    }, [navigator.clipboard, answer.answer]);

=======
    };
    useEffect(() => {
        setProcessedText(answer.answer
            .replace(/\\\[/g, '$$$')  // Replace all occurrences of \[ with $$
            .replace(/\\\]/g, '$$$') // Replace all occurrences of \] with $$
            .replace(/\\\(/g, '$$$')  // Replace all occurrences of \( with $$
            .replace(/\\\)/g, '$$$')); // Replace all occurrences of \) with $$
    }
        , [answer.answer]); // Run this effect only when the message changes

    const remarkMathOptions = {
        singleDollarTextMath: false,
    };
    const rehypeKatexOptions = {
        output: "mathml",
    };
>>>>>>> 30f63dc2
    return (
        <Stack className={styles.answerContainer} verticalAlign="space-between">
            <Stack.Item>
                <Stack horizontal horizontalAlign="space-between">
                    <AnswerIcon aria-hidden />
                    <div>
                        <Tooltip content={t("components.answer.copy")} relationship="description" positioning={{ target: ref }}>
                            <Button
                                ref={setRef}
                                appearance="subtle"
                                aria-label={t("components.answer.copy")}
                                icon={
                                    !copied ? (
                                        <Copy24Regular className={styles.iconRightMargin} />
                                    ) : (
                                        <CheckmarkSquare24Regular className={styles.iconRightMargin} />
                                    )
                                }
                                size="large"
                                onClick={() => {
                                    oncopy();
                                }}
                            ></Button>
                        </Tooltip>

                        <Tooltip content={t("components.answer.unformat")} relationship="description" positioning="above">
                            <Button
                                appearance="subtle"
                                aria-label={t("components.answer.unformat")}
                                icon={<ContentView24Regular className={styles.iconRightMargin} />}
                                onClick={() => setFormatted(!formatted)}
                                size="large"
                            ></Button>
                        </Tooltip>

                        {onRegenerateResponseClicked && (
                            <Tooltip content={t("components.answer.regenerate")} relationship="description" positioning="above">
                                <Button
                                    appearance="subtle"
                                    aria-label={t("components.answer.regenerate")}
                                    icon={<ArrowSync24Regular className={styles.iconRightMargin} />}
                                    onClick={() => onRegenerateResponseClicked()}
                                    size="large"
                                ></Button>
                            </Tooltip>
                        )}
                    </div>
                </Stack>
            </Stack.Item>

            <Stack.Item className={styles.growItem} grow>
                {formatted && (
                    <Markdown
                        className={styles.answerText}
                        remarkPlugins={[[remarkMath, remarkMathOptions], remarkGfm]}
                        rehypePlugins={[rehypeRaw, [rehypeKatex, rehypeKatexOptions]]}
                        components={{
                            code: CodeBlockRenderer
                        }}
                    >
                        {processedText}
                    </Markdown>
                )}
                {!formatted && (
                    <div className={styles.unformattedAnswer} tabIndex={0}>
                        {processedText}
                    </div>
                )}
            </Stack.Item>
            {onRegenerateResponseClicked && (
                <Stack.Item>
                    <QuickPromptList setQuestion={question => setQuestion(question)} />
                </Stack.Item>
            )}
        </Stack>
    );
};<|MERGE_RESOLUTION|>--- conflicted
+++ resolved
@@ -1,8 +1,5 @@
-<<<<<<< HEAD
-import { useCallback, useState } from "react";
-=======
-import { useEffect, useState } from "react";
->>>>>>> 30f63dc2
+import { useCallback, useEffect, useState } from "react";
+
 import { Stack } from "@fluentui/react";
 
 import styles from "./Answer.module.css";
@@ -32,23 +29,17 @@
     const [copied, setCopied] = useState<boolean>(false);
     const [formatted, setFormatted] = useState<boolean>(true);
     const [ref, setRef] = useState<HTMLElement | null>();
-<<<<<<< HEAD
 
+
+    const [processedText, setProcessedText] = useState<string>("");
     const oncopy = useCallback(() => {
-=======
-    const [processedText, setProcessedText] = useState<string>("");
-    const oncopy = () => {
->>>>>>> 30f63dc2
         setCopied(true);
         navigator.clipboard.writeText(answer.answer);
         setTimeout(() => {
             setCopied(false);
         }, 1000);
-<<<<<<< HEAD
     }, [navigator.clipboard, answer.answer]);
 
-=======
-    };
     useEffect(() => {
         setProcessedText(answer.answer
             .replace(/\\\[/g, '$$$')  // Replace all occurrences of \[ with $$
@@ -64,7 +55,6 @@
     const rehypeKatexOptions = {
         output: "mathml",
     };
->>>>>>> 30f63dc2
     return (
         <Stack className={styles.answerContainer} verticalAlign="space-between">
             <Stack.Item>
