{
  "name": "mucgpt",
  "private": true,
  "version": "1.2.2",
  "type": "module",
  "engines": {
    "node": ">=20.0.0"
  },
  "scripts": {
    "dev": "vite",
    "build": "tsc && vite build --outDir dist ",
    "buildlocal": "tsc && vite build",
    "watch": "tsc && vite build --watch",
    "preview": "vite preview",
    "fix": "prettier . --write",
    "lint": "prettier . --check "
  },
  "dependencies": {
    "@fluentui/react": "8.121.13",
    "@fluentui/react-icons": "2.0.266",
    "@fluentui/react-components": "9.56.5",
    "@react-spring/web": "9.7.5",
    "dompurify": "3.2.3",
    "i18next": "23.16.8",
    "markmap-common": "0.17.1",
    "markmap-lib": "0.17.2",
    "markmap-toolbar": "0.17.2",
    "markmap-view": "0.17.2",
    "mermaid": "11.4.1",
    "ndjson-readablestream": "1.2.0",
    "react": "18.3.1",
    "react-dom": "18.3.1",
    "react-i18next": "15.1.4",
    "react-markdown": "9.0.1",
    "react-router-dom": "6.27.0",
    "react-syntax-highlighter": "15.6.1",
    "rehype-raw": "7.0.0",
    "remark": "15.0.1",
    "remark-gfm": "4.0.0"
  },
  "devDependencies": {
    "@types/dompurify": "3.2.0",
    "@types/node": "22.10.1",
    "@types/react": "18.3.14",
    "@types/react-dom": "18.3.3",
    "@types/react-syntax-highlighter": "15.5.13",
<<<<<<< HEAD
    "@vitejs/plugin-react": "4.3.4",
    "prettier": "3.3.3",
=======
    "@vitejs/plugin-react": "4.3.3",
    "prettier": "3.4.2",
>>>>>>> 44db7a10
    "typescript": "5.6.3",
    "vite": "5.4.11"
  }
}<|MERGE_RESOLUTION|>--- conflicted
+++ resolved
@@ -44,13 +44,8 @@
     "@types/react": "18.3.14",
     "@types/react-dom": "18.3.3",
     "@types/react-syntax-highlighter": "15.5.13",
-<<<<<<< HEAD
     "@vitejs/plugin-react": "4.3.4",
-    "prettier": "3.3.3",
-=======
-    "@vitejs/plugin-react": "4.3.3",
     "prettier": "3.4.2",
->>>>>>> 44db7a10
     "typescript": "5.6.3",
     "vite": "5.4.11"
   }
