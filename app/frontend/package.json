{
  "name": "mucgpt",
  "private": true,
  "version": "1.2.2",
  "type": "module",
  "engines": {
    "node": ">=20.0.0"
  },
  "scripts": {
    "dev": "vite",
    "build": "tsc && vite build --outDir dist ",
    "buildlocal": "tsc && vite build",
    "watch": "tsc && vite build --watch",
    "preview": "vite preview",
    "fix": "prettier . --write",
    "lint": "prettier . --check "
  },
  "dependencies": {
    "@fluentui/react": "8.122.8",
    "@fluentui/react-icons": "2.0.270",
    "@fluentui/react-components": "9.58.0",
    "@react-spring/web": "9.7.5",
    "dompurify": "3.2.3",
    "i18next": "23.16.8",
<<<<<<< HEAD
    "markmap-common": "0.18.9",
    "markmap-lib": "0.18.9",
    "markmap-toolbar": "0.18.5",
=======
    "markmap-common": "0.18.5",
    "markmap-lib": "0.18.5",
    "markmap-toolbar": "0.18.9",
>>>>>>> 2853cd10
    "markmap-view": "0.18.5",
    "mermaid": "11.4.1",
    "ndjson-readablestream": "1.2.0",
    "react": "18.3.1",
    "react-dom": "18.3.1",
    "react-i18next": "15.4.0",
    "react-markdown": "9.0.3",
    "react-router-dom": "6.28.1",
    "react-syntax-highlighter": "15.6.1",
    "rehype-raw": "7.0.0",
    "remark": "15.0.1",
    "remark-gfm": "4.0.0"
  },
  "devDependencies": {
    "@types/dompurify": "3.2.0",
    "@types/node": "22.10.10",
    "@types/react": "18.3.18",
    "@types/react-dom": "18.3.5",
    "@types/react-syntax-highlighter": "15.5.13",
    "@vitejs/plugin-react": "4.3.4",
    "prettier": "3.4.2",
    "typescript": "5.7.3",
    "vite": "5.4.11"
  }
}<|MERGE_RESOLUTION|>--- conflicted
+++ resolved
@@ -22,15 +22,9 @@
     "@react-spring/web": "9.7.5",
     "dompurify": "3.2.3",
     "i18next": "23.16.8",
-<<<<<<< HEAD
     "markmap-common": "0.18.9",
     "markmap-lib": "0.18.9",
-    "markmap-toolbar": "0.18.5",
-=======
-    "markmap-common": "0.18.5",
-    "markmap-lib": "0.18.5",
     "markmap-toolbar": "0.18.9",
->>>>>>> 2853cd10
     "markmap-view": "0.18.5",
     "mermaid": "11.4.1",
     "ndjson-readablestream": "1.2.0",
