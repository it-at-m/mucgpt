targetScope = 'subscription'

@minLength(1)
@maxLength(64)
@description('Name of the the environment which is used to generate a short unique hash used in all resources.')
param environmentName string

@minLength(1)
@description('Primary location for all resources')
param location string

param appServicePlanName string = ''
param backendServiceName string = ''
param resourceGroupName string = ''

param applicationInsightsName string = ''

param searchServiceName string = ''
param searchServiceResourceGroupName string = ''
param searchServiceResourceGroupLocation string = location

<<<<<<< HEAD
param searchServiceSkuName string = 'basis'
param searchIndexName string = 'gptkbindex'
=======
param searchServiceSkuName string = 'standard'
param searchIndexName string // Set in main.parameters.json
>>>>>>> e9149607

param storageAccountName string = ''
param storageResourceGroupName string = ''
param storageResourceGroupLocation string = location
param storageContainerName string = 'content'

param openAiServiceName string = ''
param openAiResourceGroupName string = ''
@description('Location for the OpenAI resource group')
@allowed(['canadaeast', 'eastus', 'francecentral', 'japaneast', 'northcentralus'])
@metadata({
  azd: {
    type: 'location'
  }
})
param openAiResourceGroupLocation string

param openAiSkuName string = 'S0'

param formRecognizerServiceName string = ''
param formRecognizerResourceGroupName string = ''
param formRecognizerResourceGroupLocation string = location

param formRecognizerSkuName string = 'F0'

param chatGptDeploymentName string // Set in main.parameters.json
param chatGptDeploymentCapacity int = 30
param chatGptModelName string = 'gpt-35-turbo'
param chatGptModelVersion string = '0613'
param embeddingDeploymentName string = 'embedding'
param embeddingDeploymentCapacity int = 30
param embeddingModelName string = 'text-embedding-ada-002'

@description('Id of the user or app to assign application roles')
param principalId string = ''

@description('Use Application Insights for monitoring and performance tracing')
param useApplicationInsights bool = false

var abbrs = loadJsonContent('abbreviations.json')
var resourceToken = toLower(uniqueString(subscription().id, environmentName, location))
var tags = { 'azd-env-name': environmentName }

// Organize resources in a resource group
resource resourceGroup 'Microsoft.Resources/resourceGroups@2021-04-01' = {
  name: !empty(resourceGroupName) ? resourceGroupName : '${abbrs.resourcesResourceGroups}${environmentName}'
  location: location
  tags: tags
}

resource openAiResourceGroup 'Microsoft.Resources/resourceGroups@2021-04-01' existing = if (!empty(openAiResourceGroupName)) {
  name: !empty(openAiResourceGroupName) ? openAiResourceGroupName : resourceGroup.name
}

resource formRecognizerResourceGroup 'Microsoft.Resources/resourceGroups@2021-04-01' existing = if (!empty(formRecognizerResourceGroupName)) {
  name: !empty(formRecognizerResourceGroupName) ? formRecognizerResourceGroupName : resourceGroup.name
}

resource searchServiceResourceGroup 'Microsoft.Resources/resourceGroups@2021-04-01' existing = if (!empty(searchServiceResourceGroupName)) {
  name: !empty(searchServiceResourceGroupName) ? searchServiceResourceGroupName : resourceGroup.name
}

resource storageResourceGroup 'Microsoft.Resources/resourceGroups@2021-04-01' existing = if (!empty(storageResourceGroupName)) {
  name: !empty(storageResourceGroupName) ? storageResourceGroupName : resourceGroup.name
}

// Monitor application with Azure Monitor
module monitoring './core/monitor/monitoring.bicep' = if (useApplicationInsights) {
  name: 'monitoring'
  scope: resourceGroup
  params: {
    location: location
    tags: tags
    applicationInsightsName: !empty(applicationInsightsName) ? applicationInsightsName : '${abbrs.insightsComponents}${resourceToken}'
  }
}

// Create an App Service Plan to group applications under the same payment plan and SKU
module appServicePlan 'core/host/appserviceplan.bicep' = {
  name: 'appserviceplan'
  scope: resourceGroup
  params: {
    name: !empty(appServicePlanName) ? appServicePlanName : '${abbrs.webServerFarms}${resourceToken}'
    location: location
    tags: tags
    sku: {
      name: 'B1'
      capacity: 1
    }
    kind: 'linux'
  }
}

// The application frontend
module backend 'core/host/appservice.bicep' = {
  name: 'web'
  scope: resourceGroup
  params: {
    name: !empty(backendServiceName) ? backendServiceName : '${abbrs.webSitesAppService}backend-${resourceToken}'
    location: location
    tags: union(tags, { 'azd-service-name': 'backend' })
    appServicePlanId: appServicePlan.outputs.id
    runtimeName: 'python'
    runtimeVersion: '3.10'
    appCommandLine: 'python3 -m gunicorn main:app'
    scmDoBuildDuringDeployment: true
    managedIdentity: true
    appSettings: {
      AZURE_STORAGE_ACCOUNT: storage.outputs.name
      AZURE_STORAGE_CONTAINER: storageContainerName
      AZURE_OPENAI_SERVICE: openAi.outputs.name
      AZURE_SEARCH_INDEX: searchIndexName
      AZURE_SEARCH_SERVICE: searchService.outputs.name
      AZURE_OPENAI_CHATGPT_DEPLOYMENT: chatGptDeploymentName
      AZURE_OPENAI_CHATGPT_MODEL: chatGptModelName
      AZURE_OPENAI_EMB_DEPLOYMENT: embeddingDeploymentName
      APPLICATIONINSIGHTS_CONNECTION_STRING: useApplicationInsights ? monitoring.outputs.applicationInsightsConnectionString : ''
    }
  }
}

module openAi 'core/ai/cognitiveservices.bicep' = {
  name: 'openai'
  scope: openAiResourceGroup
  params: {
    name: !empty(openAiServiceName) ? openAiServiceName : '${abbrs.cognitiveServicesAccounts}${resourceToken}'
    location: openAiResourceGroupLocation
    tags: tags
    sku: {
      name: openAiSkuName
    }
    deployments: [
      {
        name: chatGptDeploymentName
        model: {
          format: 'OpenAI'
          name: chatGptModelName
          version: chatGptModelVersion
        }
        sku: {
          name: 'Standard'
          capacity: chatGptDeploymentCapacity
        }
      }
      {
        name: embeddingDeploymentName
        model: {
          format: 'OpenAI'
          name: embeddingModelName
          version: '2'
        }
        capacity: embeddingDeploymentCapacity
      }
    ]
  }
}

module formRecognizer 'core/ai/cognitiveservices.bicep' = {
  name: 'formrecognizer'
  scope: formRecognizerResourceGroup
  params: {
    name: !empty(formRecognizerServiceName) ? formRecognizerServiceName : '${abbrs.cognitiveServicesFormRecognizer}${resourceToken}'
    kind: 'FormRecognizer'
    location: formRecognizerResourceGroupLocation
    tags: tags
    sku: {
      name: formRecognizerSkuName
    }
  }
}

module searchService 'core/search/search-services.bicep' = {
  name: 'search-service'
  scope: searchServiceResourceGroup
  params: {
    name: !empty(searchServiceName) ? searchServiceName : 'gptkb-${resourceToken}'
    location: searchServiceResourceGroupLocation
    tags: tags
    authOptions: {
      aadOrApiKey: {
        aadAuthFailureMode: 'http401WithBearerChallenge'
      }
    }
    sku: {
      name: searchServiceSkuName
    }
    semanticSearch: 'free'
  }
}

module storage 'core/storage/storage-account.bicep' = {
  name: 'storage'
  scope: storageResourceGroup
  params: {
    name: !empty(storageAccountName) ? storageAccountName : '${abbrs.storageStorageAccounts}${resourceToken}'
    location: storageResourceGroupLocation
    tags: tags
    publicNetworkAccess: 'Enabled'
    sku: {
      name: 'Standard_LRS'
    }
    deleteRetentionPolicy: {
      enabled: true
      days: 2
    }
    containers: [
      {
        name: storageContainerName
        publicAccess: 'None'
      }
    ]
  }
}

// USER ROLES
module openAiRoleUser 'core/security/role.bicep' = {
  scope: openAiResourceGroup
  name: 'openai-role-user'
  params: {
    principalId: principalId
    roleDefinitionId: '5e0bd9bd-7b93-4f28-af87-19fc36ad61bd'
    principalType: 'User'
  }
}

module formRecognizerRoleUser 'core/security/role.bicep' = {
  scope: formRecognizerResourceGroup
  name: 'formrecognizer-role-user'
  params: {
    principalId: principalId
    roleDefinitionId: 'a97b65f3-24c7-4388-baec-2e87135dc908'
    principalType: 'User'
  }
}

module storageRoleUser 'core/security/role.bicep' = {
  scope: storageResourceGroup
  name: 'storage-role-user'
  params: {
    principalId: principalId
    roleDefinitionId: '2a2b9908-6ea1-4ae2-8e65-a410df84e7d1'
    principalType: 'User'
  }
}

module storageContribRoleUser 'core/security/role.bicep' = {
  scope: storageResourceGroup
  name: 'storage-contribrole-user'
  params: {
    principalId: principalId
    roleDefinitionId: 'ba92f5b4-2d11-453d-a403-e96b0029c9fe'
    principalType: 'User'
  }
}

module searchRoleUser 'core/security/role.bicep' = {
  scope: searchServiceResourceGroup
  name: 'search-role-user'
  params: {
    principalId: principalId
    roleDefinitionId: '1407120a-92aa-4202-b7e9-c0e197c71c8f'
    principalType: 'User'
  }
}

module searchContribRoleUser 'core/security/role.bicep' = {
  scope: searchServiceResourceGroup
  name: 'search-contrib-role-user'
  params: {
    principalId: principalId
    roleDefinitionId: '8ebe5a00-799e-43f5-93ac-243d3dce84a7'
    principalType: 'User'
  }
}

module searchSvcContribRoleUser 'core/security/role.bicep' = {
  scope: searchServiceResourceGroup
  name: 'search-svccontrib-role-user'
  params: {
    principalId: principalId
    roleDefinitionId: '7ca78c08-252a-4471-8644-bb5ff32d4ba0'
    principalType: 'User'
  }
}

// SYSTEM IDENTITIES
module openAiRoleBackend 'core/security/role.bicep' = {
  scope: openAiResourceGroup
  name: 'openai-role-backend'
  params: {
    principalId: backend.outputs.identityPrincipalId
    roleDefinitionId: '5e0bd9bd-7b93-4f28-af87-19fc36ad61bd'
    principalType: 'ServicePrincipal'
  }
}

module storageRoleBackend 'core/security/role.bicep' = {
  scope: storageResourceGroup
  name: 'storage-role-backend'
  params: {
    principalId: backend.outputs.identityPrincipalId
    roleDefinitionId: '2a2b9908-6ea1-4ae2-8e65-a410df84e7d1'
    principalType: 'ServicePrincipal'
  }
}

module searchRoleBackend 'core/security/role.bicep' = {
  scope: searchServiceResourceGroup
  name: 'search-role-backend'
  params: {
    principalId: backend.outputs.identityPrincipalId
    roleDefinitionId: '1407120a-92aa-4202-b7e9-c0e197c71c8f'
    principalType: 'ServicePrincipal'
  }
}

output AZURE_LOCATION string = location
output AZURE_TENANT_ID string = tenant().tenantId
output AZURE_RESOURCE_GROUP string = resourceGroup.name

output AZURE_OPENAI_SERVICE string = openAi.outputs.name
output AZURE_OPENAI_RESOURCE_GROUP string = openAiResourceGroup.name
output AZURE_OPENAI_CHATGPT_DEPLOYMENT string = chatGptDeploymentName
output AZURE_OPENAI_CHATGPT_MODEL string = chatGptModelName
output AZURE_OPENAI_EMB_DEPLOYMENT string = embeddingDeploymentName
output AZURE_OPENAI_EMB_MODEL_NAME string = embeddingModelName

output AZURE_FORMRECOGNIZER_SERVICE string = formRecognizer.outputs.name
output AZURE_FORMRECOGNIZER_RESOURCE_GROUP string = formRecognizerResourceGroup.name

output AZURE_SEARCH_INDEX string = searchIndexName
output AZURE_SEARCH_SERVICE string = searchService.outputs.name
output AZURE_SEARCH_SERVICE_RESOURCE_GROUP string = searchServiceResourceGroup.name

output AZURE_STORAGE_ACCOUNT string = storage.outputs.name
output AZURE_STORAGE_CONTAINER string = storageContainerName
output AZURE_STORAGE_RESOURCE_GROUP string = storageResourceGroup.name

output BACKEND_URI string = backend.outputs.uri<|MERGE_RESOLUTION|>--- conflicted
+++ resolved
@@ -19,13 +19,10 @@
 param searchServiceResourceGroupName string = ''
 param searchServiceResourceGroupLocation string = location
 
-<<<<<<< HEAD
+
 param searchServiceSkuName string = 'basis'
-param searchIndexName string = 'gptkbindex'
-=======
-param searchServiceSkuName string = 'standard'
 param searchIndexName string // Set in main.parameters.json
->>>>>>> e9149607
+
 
 param storageAccountName string = ''
 param storageResourceGroupName string = ''
@@ -35,7 +32,7 @@
 param openAiServiceName string = ''
 param openAiResourceGroupName string = ''
 @description('Location for the OpenAI resource group')
-@allowed(['canadaeast', 'eastus', 'francecentral', 'japaneast', 'northcentralus'])
+@allowed(['canadaeast', 'eastus', 'francecentral', 'japaneast', 'northcentralus', 'westeurope'])
 @metadata({
   azd: {
     type: 'location'
@@ -54,7 +51,7 @@
 param chatGptDeploymentName string // Set in main.parameters.json
 param chatGptDeploymentCapacity int = 30
 param chatGptModelName string = 'gpt-35-turbo'
-param chatGptModelVersion string = '0613'
+param chatGptModelVersion string = '0301'
 param embeddingDeploymentName string = 'embedding'
 param embeddingDeploymentCapacity int = 30
 param embeddingModelName string = 'text-embedding-ada-002'
@@ -137,8 +134,8 @@
       AZURE_STORAGE_ACCOUNT: storage.outputs.name
       AZURE_STORAGE_CONTAINER: storageContainerName
       AZURE_OPENAI_SERVICE: openAi.outputs.name
-      AZURE_SEARCH_INDEX: searchIndexName
-      AZURE_SEARCH_SERVICE: searchService.outputs.name
+    // AZURE_SEARCH_INDEX: searchIndexName
+    //  AZURE_SEARCH_SERVICE: searchService.outputs.name
       AZURE_OPENAI_CHATGPT_DEPLOYMENT: chatGptDeploymentName
       AZURE_OPENAI_CHATGPT_MODEL: chatGptModelName
       AZURE_OPENAI_EMB_DEPLOYMENT: embeddingDeploymentName
@@ -197,7 +194,7 @@
   }
 }
 
-module searchService 'core/search/search-services.bicep' = {
+/*module searchService 'core/search/search-services.bicep' = {
   name: 'search-service'
   scope: searchServiceResourceGroup
   params: {
@@ -215,6 +212,7 @@
     semanticSearch: 'free'
   }
 }
+*/
 
 module storage 'core/storage/storage-account.bicep' = {
   name: 'storage'
@@ -225,7 +223,7 @@
     tags: tags
     publicNetworkAccess: 'Enabled'
     sku: {
-      name: 'Standard_LRS'
+      name: 'Standard_ZRS'
     }
     deleteRetentionPolicy: {
       enabled: true
@@ -356,9 +354,9 @@
 output AZURE_FORMRECOGNIZER_SERVICE string = formRecognizer.outputs.name
 output AZURE_FORMRECOGNIZER_RESOURCE_GROUP string = formRecognizerResourceGroup.name
 
-output AZURE_SEARCH_INDEX string = searchIndexName
-output AZURE_SEARCH_SERVICE string = searchService.outputs.name
-output AZURE_SEARCH_SERVICE_RESOURCE_GROUP string = searchServiceResourceGroup.name
+//output AZURE_SEARCH_INDEX string = searchIndexName
+//output AZURE_SEARCH_SERVICE string = searchService.outputs.name
+//output AZURE_SEARCH_SERVICE_RESOURCE_GROUP string = searchServiceResourceGroup.name
 
 output AZURE_STORAGE_ACCOUNT string = storage.outputs.name
 output AZURE_STORAGE_CONTAINER string = storageContainerName
