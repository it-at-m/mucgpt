--- conflicted
+++ resolved
@@ -577,10 +577,7 @@
     background: var(--colorNeutralBackground1);
     margin-top: 8px;
     box-shadow: 0 6px 12px rgba(2, 6, 23, 0.03);
-<<<<<<< HEAD
-    width: 100%;
-=======
->>>>>>> 10edd2b7
+    width: 100%;
 }
 .noDepartmentsWarning {
     color: var(--colorPaletteRedForeground3, #b42318);
