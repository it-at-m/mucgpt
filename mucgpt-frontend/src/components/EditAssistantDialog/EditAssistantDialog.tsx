--- conflicted
+++ resolved
@@ -3,14 +3,8 @@
 
 import styles from "./EditAssistantDialog.module.css";
 import { useTranslation } from "react-i18next";
-<<<<<<< HEAD
 import { useCallback, useState, useMemo, useEffect } from "react";
-import { Assistant, ToolBase, ToolInfo } from "../../api";
-import { ToolsSelector } from "../ToolsSelector";
-=======
-import { useCallback, useState, useMemo, useEffect, useContext } from "react";
-import { Assistant, ToolInfo, ToolListResponse } from "../../api";
->>>>>>> 22ca5cb9
+import { Assistant, ToolInfo } from "../../api";
 import { StepperProgress } from "./StepperProgress";
 import { EditDialogActions } from "./EditDialogActions";
 import { useAssistantState } from "./useAssistantState";
@@ -68,13 +62,6 @@
     const { t } = useTranslation();
     const { tools: availableTools } = useToolsContext();
 
-    // Tools state
-<<<<<<< HEAD
-    const [showToolsSelector, setShowToolsSelector] = useState<boolean>(false);
-    const [selectedTools, setSelectedTools] = useState<ToolInfo[]>([]);
-=======
-    const [availableTools, setAvailableTools] = useState<ToolListResponse | undefined>(undefined);
-
     const selectedTools = useMemo(() => {
         if (!availableTools) {
             return [] as ToolInfo[];
@@ -83,20 +70,10 @@
         const toolMap = new Map(availableTools.tools.map(tool => [tool.id, tool]));
         return tools.map(tool => toolMap.get(tool.id)).filter(Boolean) as ToolInfo[];
     }, [availableTools, tools]);
->>>>>>> 22ca5cb9
-
-    // Update selectedTools when tools change
+
     useEffect(() => {
-<<<<<<< HEAD
-        if (availableTools && tools.length > 0) {
-            const toolInfos = tools.map(tool => availableTools.tools.find((t: ToolInfo) => t.id === tool.id)).filter(Boolean) as ToolInfo[];
-            setSelectedTools(toolInfos);
-        } else {
-            setSelectedTools([]);
-=======
         if (!showDialog) {
             setCurrentStep(0);
->>>>>>> 22ca5cb9
         }
     }, [showDialog]);
 
