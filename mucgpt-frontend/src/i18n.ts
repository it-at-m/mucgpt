--- conflicted
+++ resolved
@@ -894,16 +894,10 @@
                         create_assistant: "Assistenten erstoin"
                     },
                     menu: {
-<<<<<<< HEAD
-                        go_to_tutorials_tooltip: "Zeig Tutorials und Anleitungen für MUCGPT",
-                        go_to_tutorials: "Lerne MUCGPT lernen",
-                        go_to_tutorials_aria: "Tutorials und Anleitungen für MUCGPT",
-=======
                         go_to_tutorials_tooltip: "Lern, wia MUCGPT und Sprachmodelle im Allgemeinen funktioniern",
                         go_to_tutorials: "Über MUCGPT",
                         go_to_tutorials_aria: "Zu Tutorials und Anleitunga navigiern",
                         or: "oder",
->>>>>>> baa25a6b
                         chat_header: "Griaß di {{user}}, wos host heid vor?",
                         own_assistants: "Eigne Assistentn", // Bairisch
                         community_assistants: "Assistentn aus da Gmoa",
