--- conflicted
+++ resolved
@@ -3,9 +3,9 @@
 from contextlib import asynccontextmanager
 from typing import List, cast
 
-from fastapi.responses import FileResponse
 from fastapi import FastAPI, File, Form, HTTPException, Request, UploadFile
 from fastapi.responses import (
+    FileResponse,
     HTMLResponse,
     JSONResponse,
     RedirectResponse,
@@ -203,34 +203,22 @@
 
 @backend.get("/statistics")
 async def getStatistics(request: Request):
-<<<<<<< HEAD
     try:
         cfg = get_config_and_authentificate(request)
         repo = cfg["repository"]
         sum_by_department = repo.sumByDepartment()
         avg_by_department = repo.avgByDepartment()
-        return JSONResponse({"sum": str(sum_by_department), "avg": str(avg_by_department)})
+        return JSONResponse({"sum": float(sum_by_department), "avg": float(avg_by_department)})
     except Exception as e:
         return JSONResponse(content={"error": e}, status_code=404)
-=======
-    cfg = get_config_and_authentificate(request)
-    repo = cfg["repository"]
-    sum_by_department = repo.sumByDepartment()
-    avg_by_department = repo.avgByDepartment()
-    return JSONResponse({"sum": float(sum_by_department), "avg": float(avg_by_department)})
->>>>>>> d813d8b6
 
 
 @backend.post("/counttokens")
 async def counttokens(request: Request):
     get_config_and_authentificate(request)
-<<<<<<< HEAD
     if not request.json():
         return JSONResponse({"error": "request must be json"}, status_code=415)
-
-=======
->>>>>>> d813d8b6
-    request_json = await request.get_json()
+    request_json = await request.json()
     message = request_json["text"] or ""
     model = request_json["model"]["model_name"] or "gpt-4o-mini"
     counted_tokens = num_tokens_from_messages([HumanMessage(message)], model)
