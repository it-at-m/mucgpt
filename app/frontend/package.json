--- conflicted
+++ resolved
@@ -31,13 +31,8 @@
     "react": "18.3.1",
     "react-dom": "18.3.1",
     "react-i18next": "15.4.0",
-<<<<<<< HEAD
     "react-markdown": "9.0.3",
-    "react-router-dom": "6.28.1",
-=======
-    "react-markdown": "9.0.1",
     "react-router-dom": "6.28.2",
->>>>>>> d1b57141
     "react-syntax-highlighter": "15.6.1",
     "rehype-raw": "7.0.0",
     "remark": "15.0.1",
