--- conflicted
+++ resolved
@@ -35,13 +35,10 @@
     "anyio==4.6.2.post1",
     "distlib==0.3.9",
     "httptools==0.6.4",
-<<<<<<< HEAD
     "cryptography==43.0.3",
     "orjson==3.10.11",
     "frozenlist==1.5.0"
-=======
     "asgi-correlation-id==4.3.4"
->>>>>>> cae0e4b5
 ]
 
 [project.optional-dependencies]
