from typing import List

from pydantic import BaseModel


class ApproachConfig(BaseModel):
    log_tokens: bool

class ModelsConfig(BaseModel):
    type: str
    llm_name: str
    deployment: str=""
    endpoint: str
    api_key: str
<<<<<<< HEAD
    api_version: str = ""
    max_tokens: int
    description: str

class ModelsDTO(BaseModel):
    llm_name: str
    max_tokens: int
=======
    api_version: str
    max_output_tokens: int
    max_input_tokens: int

class ModelsDTO(TypedDict):
    model_name: str
    max_output_tokens: int
    max_input_tokens: int
>>>>>>> 2b96e14a
    description: str

class SSOConfig(BaseModel):
    sso_issuer: str
    role: str

class DatabaseConfig(BaseModel):
    db_host: str
    db_name: str
    db_user: str
    db_passwort: str

class BackendConfig(BaseModel):
    enable_auth: bool
    enable_database: bool
    sso_config: SSOConfig
    db_config: DatabaseConfig
    chat: ApproachConfig
    brainstorm: ApproachConfig
    sum: ApproachConfig
    models: List[ModelsConfig]

class LabelsConfig(BaseModel):
    env_name: str = "MUCGPT"

class FrontendConfig(BaseModel):
    labels: LabelsConfig 
    alternative_logo: bool = False

class Config(BaseModel):
    """Config for an environment, is loaded from ressources/env.json
    """
    version: str
    frontend: FrontendConfig
    backend: BackendConfig

class ConfigResponse(BaseModel):
    frontend: FrontendConfig
    models: List[ModelsDTO] =[]
<|MERGE_RESOLUTION|>--- conflicted
+++ resolved
@@ -12,24 +12,15 @@
     deployment: str=""
     endpoint: str
     api_key: str
-<<<<<<< HEAD
     api_version: str = ""
-    max_tokens: int
+    max_output_tokens: int
+    max_input_tokens: int
     description: str
 
 class ModelsDTO(BaseModel):
     llm_name: str
-    max_tokens: int
-=======
-    api_version: str
     max_output_tokens: int
     max_input_tokens: int
-
-class ModelsDTO(TypedDict):
-    model_name: str
-    max_output_tokens: int
-    max_input_tokens: int
->>>>>>> 2b96e14a
     description: str
 
 class SSOConfig(BaseModel):
@@ -69,3 +60,4 @@
 class ConfigResponse(BaseModel):
     frontend: FrontendConfig
     models: List[ModelsDTO] =[]
+    version: str
