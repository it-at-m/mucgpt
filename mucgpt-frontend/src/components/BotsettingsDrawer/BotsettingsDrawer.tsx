import {
    Delete24Regular,
    Dismiss24Regular,
    Edit24Regular,
    ChatSettings24Regular,
    Checkmark24Filled,
    CloudArrowUp24Filled,
    ChevronDown20Regular,
    ChevronRight20Regular,
    Settings24Regular,
    ChatAdd24Regular,
    ChevronDoubleRight20Regular,
    ChevronDoubleLeft20Regular
} from "@fluentui/react-icons";
import { Button, Tooltip, Dialog, DialogActions, DialogBody, DialogContent, DialogSurface, DialogTitle, DialogTrigger } from "@fluentui/react-components";

import styles from "./BotsettingsDrawer.module.css";
import { ReactNode, useCallback, useEffect, useMemo, useState } from "react";
import { useTranslation } from "react-i18next";
import Markdown from "react-markdown";
import rehypeRaw from "rehype-raw";
import remarkGfm from "remark-gfm";
import { Sidebar } from "../Sidebar/Sidebar";
import CodeBlockRenderer from "../CodeBlockRenderer/CodeBlockRenderer";
<<<<<<< HEAD
import { Bot, deleteCommunityAssistantApi } from "../../api";
=======
import { Bot } from "../../api";
>>>>>>> c354f8a5
import { EditBotDialog } from "../EditBotDialog/EditBotDialog";
import PublishBotDialog from "../PublishBotDialog/PublishBotDialog";
import { BotStorageService } from "../../service/botstorage";
import { BOT_STORE } from "../../constants";
import { Collapse } from "@fluentui/react-motion-components-preview";
import { createCommunityAssistantApi, deleteCommunityAssistantApi } from "../../api/assistant-client";

interface Props {
    bot: Bot;
    onBotChange: (bot: Bot) => void;
    onDeleteBot: () => void;
    history: ReactNode;
    minimized: boolean;
    clearChat: () => void;
    clearChatDisabled: boolean;
    isOwned?: boolean;
    onToggleMinimized?: () => void;
}

export const BotsettingsDrawer = ({ bot, onBotChange, onDeleteBot, history, minimized, isOwned, clearChat, clearChatDisabled, onToggleMinimized }: Props) => {
    const { t } = useTranslation();

    const [description, setDescription] = useState<string>(bot.description);
    const [publish, setPublish] = useState<boolean>(bot.publish);
    const [isOwner, setIsOwner] = useState<boolean>(isOwned || !publish);
    const [showDeleteDialog, setShowDeleteDialog] = useState<boolean>(false);
    const [showPublishDialog, setShowPublishDialog] = useState<boolean>(false);
    const [publishDepartments, setPublishDepartments] = useState<string[]>([]);
    const [invisibleChecked, setInvisibleChecked] = useState<boolean>(false);
    const [showEditDialog, setShowEditDialog] = useState<boolean>(false);
    const [isActionsExpanded, setIsActionsExpanded] = useState<boolean>(false);

    const storageService: BotStorageService = new BotStorageService(BOT_STORE);

    useEffect(() => {
        setDescription(bot.description);
        setPublish(bot.publish);
        setIsOwner(isOwned || !bot.publish);
    }, [bot, isOwned]);

    // Toggle read-only mode
    const toggleEditDialog = useCallback(() => {
        setShowEditDialog(!showEditDialog);
    }, [showEditDialog]);

    // Toggle actions section visibility
    const toggleActionsVisibility = useCallback(() => {
        setIsActionsExpanded(!isActionsExpanded);
    }, [isActionsExpanded]);

    const saveLocal = useCallback(async () => {
        if (!bot.id) return;
        const updatedBot: Bot = {
            ...bot,
            publish: false
        };
        await deleteCommunityAssistantApi(bot.id);
        await storageService.createBotConfig(updatedBot);
        window.location.href = "/#/";
        window.location.reload();
    }, [bot, storageService, bot.id]);

    // Delete bot confirmation dialog
    const deleteDialog = useMemo(
        () => (
            <Dialog modalType="alert" open={showDeleteDialog}>
                <DialogSurface className={styles.dialog}>
                    <DialogBody className={styles.dialogContent}>
                        <DialogTitle>
                            {publish ? t("components.botsettingsdrawer.unpublish-button") : t("components.botsettingsdrawer.deleteDialog.title")}
                        </DialogTitle>
                        <DialogContent>
                            {publish ? t("components.botsettingsdrawer.deleteDialog.unpublish") : t("components.botsettingsdrawer.deleteDialog.content")}
                        </DialogContent>
                        <DialogActions>
                            <DialogTrigger disableButtonEnhancement>
                                <Button appearance="secondary" size="small" onClick={() => setShowDeleteDialog(false)}>
                                    <Dismiss24Regular /> {t("components.botsettingsdrawer.deleteDialog.cancel")}
                                </Button>
                            </DialogTrigger>
                            <DialogTrigger disableButtonEnhancement>
                                <Button
                                    appearance="secondary"
                                    size="small"
                                    onClick={async () => {
                                        setShowDeleteDialog(false);
                                        if (publish) {
                                            await saveLocal();
                                        } else {
                                            onDeleteBot();
                                        }
                                    }}
                                >
                                    <Checkmark24Filled /> {t("components.botsettingsdrawer.deleteDialog.confirm")}
                                </Button>
                            </DialogTrigger>
                        </DialogActions>
                    </DialogBody>
                </DialogSurface>
            </Dialog>
        ),
        [showDeleteDialog, onDeleteBot, publish, t, saveLocal]
    );

    // actions component
    const actions_component = useMemo(
        () => (
            <Tooltip
                content={minimized ? t("components.botsettingsdrawer.expand") : t("components.botsettingsdrawer.collapse")}
                relationship="description"
                positioning="below"
            >
                <Button
                    appearance="subtle"
                    icon={minimized ? <ChevronDoubleRight20Regular /> : <ChevronDoubleLeft20Regular />}
                    onClick={onToggleMinimized}
                    className={styles.collapseButton}
                    aria-label={minimized ? t("components.botsettingsdrawer.expand") : t("components.botsettingsdrawer.collapse")}
                />
            </Tooltip>
        ),
        [minimized, t, onToggleMinimized]
    );

    // Publish dialog
    const publishDialog = useMemo(
        () => (
            <PublishBotDialog
                open={showPublishDialog}
                setOpen={setShowPublishDialog}
                bot={bot}
                invisibleChecked={invisibleChecked}
                setInvisibleChecked={setInvisibleChecked}
                onDeleteBot={onDeleteBot}
                publishDepartments={publishDepartments}
                setPublishDepartments={setPublishDepartments}
            />
        ),
        [showPublishDialog, setShowPublishDialog, bot, invisibleChecked, setInvisibleChecked, onDeleteBot, publishDepartments, setPublishDepartments]
    );

    // Edit bot dialog
    const editDialog = useMemo(
        () => (
            <EditBotDialog
                showDialog={showEditDialog}
                setShowDialog={setShowEditDialog}
                bot={bot}
                onBotChanged={onBotChange}
                isOwner={isOwner}
                publishDepartments={publishDepartments}
                setPublishDepartments={setPublishDepartments}
            />
        ),
        [showEditDialog, bot, onBotChange, isOwner, publishDepartments, setPublishDepartments]
    );

    // sidebar content
    const content = (
        <>
            <div className={styles.titleSection}>
                <h3 className={styles.botTitle}>{bot.title}</h3>
            </div>
            <div
                className={styles.actionsHeader}
                role="heading"
                aria-level={4}
                onClick={clearChat}
                aria-disabled={clearChatDisabled}
                tabIndex={0}
                onKeyDown={e => e.key === "Enter" && clearChat()}
            >
                <div className={styles.newChatHeaderContent}>
                    <ChatAdd24Regular className={styles.actionsIcon} aria-hidden="true" />
                    <span>New Chat</span>
                </div>
            </div>

            <div className={styles.descriptionSection}>
                <Markdown
                    className={styles.markdownDescription}
                    remarkPlugins={[remarkGfm]}
                    rehypePlugins={[rehypeRaw]}
                    components={{
                        code: CodeBlockRenderer
                    }}
                >
                    {description}
                </Markdown>
            </div>

            <div className={styles.buttonSection}>
                <Button
                    appearance="primary"
                    icon={isOwner ? <Edit24Regular /> : <ChatSettings24Regular />}
                    onClick={toggleEditDialog}
                    className={styles.actionButton}
                >
                    {isOwner ? t("components.botsettingsdrawer.edit") : t("components.botsettingsdrawer.show_configutations")}
                </Button>
            </div>

            <div className={styles.historySection}>{history}</div>

            <div className={styles.actionsSection}>
                <div
                    className={styles.actionsHeader}
                    role="heading"
                    aria-level={4}
                    onClick={toggleActionsVisibility}
                    tabIndex={0}
                    onKeyDown={e => e.key === "Enter" && toggleActionsVisibility()}
                    aria-expanded={isActionsExpanded}
                >
                    <div className={styles.actionsHeaderContent}>
                        <Settings24Regular className={styles.actionsIcon} aria-hidden="true" />
                        <span>Aktionen</span>
                        <div className={styles.expandCollapseIcon}>{isActionsExpanded ? <ChevronDown20Regular /> : <ChevronRight20Regular />}</div>
                    </div>
                </div>

                <Collapse visible={isActionsExpanded}>
                    <div className={styles.actionsContent}>
                        <Tooltip content={t("components.botsettingsdrawer.delete")} relationship="description" positioning="below">
                            <Button
                                appearance="secondary"
                                onClick={() => setShowDeleteDialog(true)}
                                icon={<Delete24Regular />}
                                className={`${styles.actionButton} ${styles.deleteButton}`}
                            >
                                {publish ? t("components.botsettingsdrawer.unpublish-button") : t("components.botsettingsdrawer.delete")}
                            </Button>
                        </Tooltip>

                        {!publish && (
                            <Button
                                icon={<CloudArrowUp24Filled />}
                                onClick={() => setShowPublishDialog(true)}
                                appearance="outline"
                                className={styles.actionButton}
                            >
                                {t("components.botsettingsdrawer.publish")}
                            </Button>
                        )}
                    </div>
                </Collapse>
            </div>
            {publishDialog}
            {editDialog}
            {deleteDialog}
        </>
    );
    return <Sidebar actions={actions_component} content={content}></Sidebar>;
};<|MERGE_RESOLUTION|>--- conflicted
+++ resolved
@@ -22,17 +22,13 @@
 import remarkGfm from "remark-gfm";
 import { Sidebar } from "../Sidebar/Sidebar";
 import CodeBlockRenderer from "../CodeBlockRenderer/CodeBlockRenderer";
-<<<<<<< HEAD
-import { Bot, deleteCommunityAssistantApi } from "../../api";
-=======
 import { Bot } from "../../api";
->>>>>>> c354f8a5
 import { EditBotDialog } from "../EditBotDialog/EditBotDialog";
 import PublishBotDialog from "../PublishBotDialog/PublishBotDialog";
 import { BotStorageService } from "../../service/botstorage";
 import { BOT_STORE } from "../../constants";
 import { Collapse } from "@fluentui/react-motion-components-preview";
-import { createCommunityAssistantApi, deleteCommunityAssistantApi } from "../../api/assistant-client";
+import { deleteCommunityAssistantApi } from "../../api/assistant-client";
 
 interface Props {
     bot: Bot;
