--- conflicted
+++ resolved
@@ -40,13 +40,8 @@
       test: ["CMD", "wget", "-O", "-", "http://localhost:5050/misc/ping"]
     security_opt: *security_settings
     volumes:
-<<<<<<< HEAD
-      - './pgadmin/servers.json:/pgadmin4/servers.json:ro'
-      - './pgadmin/pgpass:/pgadmin4/pgpass'
-=======
       - "./pgadmin/servers.json:/pgadmin4/servers.json"
       - "./pgadmin/pgpass:/pgadmin4/pgpass"
->>>>>>> 8879d2cf
     user: root # see https://github.com/pgadmin-org/pgadmin4/issues/6257
     entrypoint: /bin/sh -c "chmod 600 /pgadmin4/pgpass; /entrypoint.sh;" # see https://www.postgresql.org/docs/current/libpq-pgpass.html#LIBPQ-PGPASS (last paragraph)
     networks:
