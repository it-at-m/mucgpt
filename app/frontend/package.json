--- conflicted
+++ resolved
@@ -1,77 +1,65 @@
 {
-    "name": "mucgpt",
-    "private": true,
-    "version": "1.2.4",
-<<<<<<< HEAD
-    "homepage": "https://it-at-m.github.io/mucgpt/",
-=======
->>>>>>> b5e6cde2
-    "type": "module",
-    "engines": {
-        "node": ">=20.0.0"
-    },
-    "scripts": {
-        "predeploy": "npm run build:ghpages",
-        "build:ghpages": "tsc  && vite build --mode ghpages",
-        "deploy": "gh-pages -d dist --remote github",
-        "dev": "vite",
-        "build": "tsc && vite build --outDir dist ",
-        "buildlocal": "tsc && vite build",
-        "watch": "tsc && vite build --watch",
-        "preview": "vite preview",
-        "fix": "prettier . --write",
-        "lint": "prettier . --check "
-    },
-    "dependencies": {
-        "@fluentui/react": "8.122.11",
-        "@fluentui/react-components": "9.60.1",
-        "@fluentui/react-icons": "2.0.279",
-        "@react-spring/web": "9.7.5",
-        "dompurify": "3.2.4",
-        "i18next": "23.16.8",
-        "idb": "8.0.2",
-        "markmap-common": "0.18.9",
-        "markmap-lib": "0.18.11",
-        "markmap-toolbar": "0.18.10",
-        "markmap-view": "0.18.10",
-        "mermaid": "11.5.0",
-        "ndjson-readablestream": "1.2.0",
-        "react": "18.3.1",
-        "react-dom": "18.3.1",
-        "react-i18next": "15.4.1",
-<<<<<<< HEAD
-        "react-markdown": "9.1.0",
-        "react-router-dom": "6.29.0",
-=======
-        "react-router-dom": "6.30.0",
->>>>>>> b5e6cde2
-        "react-syntax-highlighter": "15.6.1",
-        "rehype-raw": "7.0.0",
-        "remark": "15.0.1",
-        "remark-gfm": "4.0.1",
-        "uuid": "11.1.0"
-    },
-    "devDependencies": {
-        "@types/dompurify": "3.2.0",
-        "@types/node": "22.10.10",
-        "@types/react": "18.3.18",
-        "@types/react-dom": "18.3.5",
-        "@types/react-syntax-highlighter": "15.5.13",
-        "@vitejs/plugin-react": "4.3.4",
-<<<<<<< HEAD
-        "gh-pages": "^6.3.0",
-        "msw": "^2.7.3",
-        "prettier": "3.5.2",
-        "typescript": "5.7.3",
-=======
-        "prettier": "3.5.3",
-        "typescript": "5.8.2",
->>>>>>> b5e6cde2
-        "vite": "5.4.14"
-    },
-    "msw": {
-        "workerDirectory": [
-            "dist"
-        ]
-    }
+  "dependencies": {
+    "@fluentui/react": "8.122.11",
+    "@fluentui/react-components": "9.60.1",
+    "@fluentui/react-icons": "2.0.279",
+    "@react-spring/web": "9.7.5",
+    "dompurify": "3.2.4",
+    "i18next": "23.16.8",
+    "idb": "8.0.2",
+    "markmap-common": "0.18.9",
+    "markmap-lib": "0.18.11",
+    "markmap-toolbar": "0.18.10",
+    "markmap-view": "0.18.10",
+    "mermaid": "11.5.0",
+    "ndjson-readablestream": "1.2.0",
+    "react": "18.3.1",
+    "react-dom": "18.3.1",
+    "react-i18next": "15.4.1",
+    "react-markdown": "9.1.0",
+    "react-router-dom": "6.30.0",
+    "react-syntax-highlighter": "15.6.1",
+    "rehype-raw": "7.0.0",
+    "remark": "15.0.1",
+    "remark-gfm": "4.0.1",
+    "uuid": "11.1.0"
+  },
+  "devDependencies": {
+    "@types/dompurify": "3.2.0",
+    "@types/node": "22.10.10",
+    "@types/react": "18.3.18",
+    "@types/react-dom": "18.3.5",
+    "@types/react-syntax-highlighter": "15.5.13",
+    "@vitejs/plugin-react": "4.3.4",
+    "gh-pages": "^6.3.0",
+    "msw": "^2.7.3",
+    "prettier": "3.5.3",
+    "typescript": "5.8.2",
+    "vite": "5.4.14"
+  },
+  "engines": {
+    "node": ">=20.0.0"
+  },
+  "homepage": "https://it-at-m.github.io/mucgpt/",
+  "msw": {
+    "workerDirectory": [
+      "dist"
+    ]
+  },
+  "name": "mucgpt",
+  "private": true,
+  "scripts": {
+    "build": "tsc && vite build --outDir dist ",
+    "build:ghpages": "tsc  && vite build --mode ghpages",
+    "buildlocal": "tsc && vite build",
+    "deploy": "gh-pages -d dist --remote origin",
+    "dev": "vite",
+    "fix": "prettier . --write",
+    "lint": "prettier . --check ",
+    "predeploy": "npm run build:ghpages",
+    "preview": "vite preview",
+    "watch": "tsc && vite build --watch"
+  },
+  "type": "module",
+  "version": "1.2.4"
 }