import styles from "./Version.module.css";
import { Accordion, AccordionHeader, AccordionItem, AccordionPanel, Button, Tooltip } from "@fluentui/react-components";
import vorgeschlageneAntworten from "../../assets/vorgeschlagene_antworten.png";
import zurückziehen from "../../assets/zurückziehen.png";
import history from "../../assets/History.png";
import simply from "../../assets/simply.png";
import { useTranslation } from "react-i18next";
import { Dismiss24Regular } from "@fluentui/react-icons";
import { useNavigate } from "react-router-dom";

const Version = () => {
    const { t } = useTranslation();
    const navigate = useNavigate();
    const onClose = () => {
        navigate("/");
    };
    return (
        <div className={styles.container}>
            <div className={styles.commandsContainer}>
                <Tooltip content={t("common.close")} relationship="description" positioning="below">
                    <Button
                        aria-label={t("common.close")}
                        icon={<Dismiss24Regular className={styles.system_prompt_warining_icon} />}
                        appearance="secondary"
                        onClick={onClose}
                        size="large"
                    ></Button>
                </Tooltip>
            </div>

            <div className={styles.versionRoot}>
                <h1 className={styles.header}>{t("version.header")}</h1>
                <Accordion multiple collapsible defaultOpenItems="13">
                    <AccordionItem value="13">
                        <AccordionHeader>[1.2.4] 26.02.2025</AccordionHeader>
                        <AccordionPanel>
                            <div className={styles.panel}>
                                <h3>{t("version.added")}</h3>
                                <ul>
                                    Assistenten:
                                    <li>Statische Community-Assistenten können über die .env-Datei konfiguriert werden.</li>
                                    <li>Community-Assistenten können eigene Beispiele und vorgeschlagene Antworten haben.</li>
                                </ul>
                                <h3>{t("version.fixed")}</h3>
                                <ul>
                                    <li>UI-Probleme bei einer hohen Anzahl von Tokens, die zu Verzögerungen bei z.B. der Eingabe von Prompts führten.</li>
                                    <li>Code-Blöcke passen sich ebenfalls an die Schriftgröße an.</li>
                                    <li>"Einstellungen & Feedback"-Button bleiben jetzt im Header beim Vergrößern der Schriftgröße.</li>
                                    <li>Version & FAQ: Stil angepasst sowie Rechtschreib- und Grammatikfehler korrigiert.</li>
                                    <li>Token-Nutzung:
                                        <ul>
                                            <li>Anzeigeproblem beim Neuladen behoben.</li>
                                            <li>Token-Usage aus den Features <i>Zusammenfassen</i> und <i>Brainstorming</i> entfernt.</li>
                                            <li>Wenn keine Tokens verwendet werden, wird die Token-Usage nicht angezeigt, um eine übersichtlichere Oberfläche zu bieten.</li>
                                        </ul>
                                    </li>
                                    <li>Allgemeine Rechtschreib- und Grammatikfehler korrigiert.</li>
                                </ul>
                                <h3>{t("version.changed")}</h3>
                                <ul>
                                    <li>
                                        Einfache Sprache:
                                        <ul>
                                            <li><i>Leichte Sprache</i> wurde entfernt, da der Name geschützt ist bzw. von einer Person kontrolliert werden muss.</li>
                                            <li>Der Prompt für <i>einfache Sprache</i> wurde angepasst und erweitert.</li>
                                        </ul>
                                    </li>
                                    <li>
                                        Assistenten:
                                        <ul>
                                            <li>Einstellungen wie <i>System-Prompt</i> oder <i>Token-Anzahl</i> werden nur beim Bearbeiten angezeigt.</li>
                                            <li>Beim Bearbeiten eines Assistenten verbreitert sich die Sidebar.</li>
                                            <li>Community-Assistenten sind Read-Only und können von den Benutzern nicht verändert werden.</li>
                                        </ul>
                                    </li>
                                </ul>
                            </div>
                        </AccordionPanel>
                    </AccordionItem>
                    <AccordionItem value="12">
                        <AccordionHeader>[1.2.3] 30.01.2025</AccordionHeader>
                        <AccordionPanel>
                            <div className={styles.panel}>
                                <h3>{t("version.added")}</h3>
                                <ul>
                                    <li>
                                        Neuer Community-Assistent Sherlock 🕵️‍♂️. Unterstützt beim Review und der Erstellung von Testfällen. Entwickelt von
                                        itm.km73.
                                    </li>
                                </ul>
                                <h3>{t("version.fixed")}</h3>
                                <ul>
                                    <li>
                                        Brainstorming:
                                        <ul>
                                            <li>Mindmaps werden nun im dunklen Design richtig dargestellt.</li>
                                        </ul>
                                    </li>
                                    <li>
                                        Einfache Sprache:
                                        <ul>
                                            <li>
                                                Links werden nun beim Übersetzen in einfache Sprache ignoriert. Dies hatte zuvor zu Halluzinationen geführt.
                                            </li>
                                        </ul>
                                    </li>
                                    <li>
                                        Es ist nun möglich, partielle Codeblöcke in Chrome zu kopieren. Dies hatte zuvor zu Zeilenumbrüchen nach jedem Wort
                                        geführt.
                                    </li>
                                    <li>Ein Fehler bei der Kommunikation mit Mistral-Modellen über die API wurde behoben.</li>
                                </ul>
                                <h3>{t("version.changed")}</h3>
                                <ul>
                                    <li>
                                        Brainstorming:
                                        <ul>
                                            <li>
                                                Mindmap-Erstellung wurde verbessert. Mehr Kindknoten werden generiert, was zu größeren, detaillierteren Mindmaps
                                                führt.
                                            </li>
                                        </ul>
                                    </li>
                                    <li>
                                        Assistenten:
                                        <ul>
                                            <li>
                                                Assistenten können nun mehrere Chatverläufe haben. Ähnlich wie bei der Chatfunktion kann ein Chatverlauf
                                                umbenannt und favorisiert werden. Die Daten werden ausschließlich lokal im Browser gespeichert.
                                            </li>
                                        </ul>
                                    </li>
                                    <li>
                                        Einfache Sprache:
                                        <ul>
                                            <li>
                                                Der Titel des <i>leichte Sprache</i> Beispiels wurde umbenannt. Es handelt sich hierbei richtigerweise um einen
                                                Artikel zum Arbeitsschutzgesetz.
                                            </li>
                                        </ul>
                                    </li>
                                    <li>
                                        Generelle Oberflächenverbesserungen:
                                        <ul>
                                            <li>
                                                Jede Funktion (z.B. Chat, Zusammenfassen) hat nun die Aktionselemente in einer immer geöffneten Sidebar auf der
                                                linken Seite.
                                            </li>
                                            <li>
                                                Das lokale Speichermanagement in der Browserdatenbank wurde verbessert und vereinheitlicht. Bestehende Daten
                                                (alte Chats und Assistenten) werden migriert. ⚠ Konversationen in <i>Zusammenfassen</i>, <i>Brainstorming</i>{" "}
                                                und <i>Einfache Sprache</i> bleiben nicht erhalten.
                                            </li>
                                        </ul>
                                    </li>
                                </ul>
                            </div>
                        </AccordionPanel>
                    </AccordionItem>
                    <AccordionItem value="11">
                        <AccordionHeader>[1.2.2] 07.11.2024</AccordionHeader>
                        <AccordionPanel>
                            <div className={styles.panel}>
                                <h3>{t("version.added")}</h3>
                                <ul>
                                    <li>
                                        Es besteht nun die Möglichkeit, eigene Assistenten zu erstellen. Diese Funktion ermöglicht es den Benutzern, für
                                        wiederkehrende Aufgaben spezialisierte Assistenten zu entwickeln, die mit einem Systemprompt ausgestattet sind.
                                        <ul>
                                            Beispiele für Assistenten sind:
                                            <li>Englisch-Übersetzer: Übersetzt alle Eingaben ins Englische.</li>
                                            <li>Testgenerator: Erstellt hilfreiche Testfälle basierend auf dem eingegebenen Programmcode.</li>
                                            <li>Lektor: Korrigiert eingegebene Texte und schlägt alternative Formulierungen vor.</li>
                                        </ul>
                                    </li>
                                    <li>
                                        Um einen Assistenten zu erstellen, beschreibt der Benutzer die gewünschte Funktion in einem Textfeld. MUCGPT generiert
                                        daraufhin einen passenden Titel, eine Beschreibung und einen Systemprompt, die anschließend weiter angepasst werden
                                        können.
                                    </li>
                                </ul>
                                <h3>{t("version.fixed")}</h3>
                                <ul>
                                    <li>Verschiedene Fehler im Frontend wurden behoben.</li>
                                </ul>
                                <h3>{t("version.changed")}</h3>
                                <ul>
                                    <li>Das Design der Benutzeroberfläche von MUCGPT wurde aktualisiert.</li>
                                    <li>🧜‍♀️ Arielle, die Diagramm-Assistentin, ist jetzt unter "Community Assistenten" zu finden und nicht mehr im Chat.</li>
                                </ul>
                            </div>
                        </AccordionPanel>
                    </AccordionItem>
                    <AccordionItem value="10">
                        <AccordionHeader>[1.2.1] 27.09.2024</AccordionHeader>
                        <AccordionPanel>
                            <div className={styles.panel}>
                                <h3>{t("version.added")}</h3>
                                <ul>
                                    <li>
                                        Neben den Funktionen Chat, Zusammenfassen und Brainstorming bieten wir nun als viertes Feature "Leichte Sprache" an.
                                        <p>
                                            <img width="70%" src={simply} alt="Bild zur Leichten Sprache"></img>
                                        </p>
                                        <ul>
                                            <li>
                                                Über einen Chat können Texte an das Sprachmodell gesendet werden, die in leichte oder einfache Sprache übersetzt
                                                werden.
                                            </li>
                                            <li>Oben rechts können Sie auswählen, ob der Text in leichte oder einfache Sprache übersetzt werden soll.</li>
                                            <li>
                                                Einfache Sprache ist eine vereinfachte Form der Standardsprache, die auf Komplexität verzichtet, um eine
                                                breitere Zielgruppe zu erreichen.
                                            </li>
                                            <li>
                                                Leichte Sprache verwendet einfache Wörter und kurze Sätze, um Informationen klar und verständlich zu vermitteln.
                                            </li>
                                            <li>
                                                Das Feature "Leichte Sprache" nutzt dasselbe Sprachmodell wie die anderen Features, das über die Einstellungen
                                                ausgewählt wird. Wir empfehlen jedoch für die Nutzung von "Leichte Sprache" die Modelle{" "}
                                                <strong>mistral-large-2407</strong> oder <strong>gpt-4o</strong> zu verwenden.
                                            </li>
                                        </ul>
                                    </li>
                                </ul>
                                <h3>{t("version.fixed")}</h3>
                                <ul>
                                    <li>
                                        Benutzer, die sich noch nicht in ServiceNow für MUCGPT registriert haben, werden beim Aufrufen des Dienstes automatisch
                                        zu ServiceNow weitergeleitet.
                                    </li>
                                    <li>Die Performance bei längeren Chats mit einer hohen Anzahl an generierten Tokens wurde optimiert.</li>
                                </ul>
                                <h3>{t("version.changed")}</h3>
                            </div>
                        </AccordionPanel>
                    </AccordionItem>
                    <AccordionItem value="9">
                        <AccordionHeader>[1.2.0] 18.09.2024</AccordionHeader>
                        <AccordionPanel>
                            <div className={styles.panel}>
                                <h3>{t("version.added")}</h3>
                                <h3>{t("version.fixed")}</h3>
                                <ul>
                                    <li>Generierter Code wurde manchmal nicht korrekt dargestellt (Klammern entfernt).</li>
                                </ul>
                                <h3>{t("version.changed")}</h3>
                            </div>
                        </AccordionPanel>
                    </AccordionItem>
                    <AccordionItem value="8">
                        <AccordionHeader>[1.1.4] 11.09.2024</AccordionHeader>
                        <AccordionPanel>
                            <div className={styles.panel}>
                                <h3>{t("version.added")}</h3>
                                <h3>{t("version.fixed")}</h3>
                                <ul>
                                    <li>Versionsnummer wird wieder richtig gespeichert und in den Einstellungen angezeigt.</li>
                                    <li>
                                        Maximale Tokens aus der Config aufgeteilt in Input- und Output-Tokens. Dadurch laufen Modelle mit kleineren
                                        Kontextfenstern (wie z.B. Mistral) nicht mehr in einen Fehler.
                                    </li>
                                </ul>
                                <h3>{t("version.changed")}</h3>
                            </div>
                        </AccordionPanel>
                    </AccordionItem>
                    <AccordionItem value="7">
                        <AccordionHeader>[1.1.3] 28.08.2024</AccordionHeader>
                        <AccordionPanel>
                            <div className={styles.panel}>
                                <h3>{t("version.added")}</h3>
                                <ul>
                                    <li>
                                        Benutzer haben nun die Möglichkeit, zwischen 3 verschiedenen Sprachmodellen zu wählen, welches für ihren Anwendungsfall
                                        am besten passt.
                                        <ul>
                                            <li>GPT-4o-mini</li>
                                            <li>GPT-4o</li>
                                            <li>Mistral-Large-2407</li>
                                        </ul>
                                    </li>
                                </ul>
                                <h3>{t("version.fixed")}</h3>
                                <h3>{t("version.changed")}</h3>
                                <ul>
                                    <li>Das standardmäßig benutzte Sprachmodell wurde von GPT-3.5 auf die neuere Version GPT-4o-mini geändert.</li>
                                    <li>
                                        Verbesserung der "Zusammenfassen"-Funktion:
                                        <ul>
                                            <li>Weniger Fehler</li>
                                            <li>Zuverlässigere Zusammenfassungen in der gewünschten Struktur</li>
                                        </ul>
                                    </li>
                                </ul>
                            </div>
                        </AccordionPanel>
                    </AccordionItem>
                    <AccordionItem value="6">
                        <AccordionHeader>[1.1.2] 31.07.2024</AccordionHeader>
                        <AccordionPanel>
                            <div className={styles.panel}>
                                <h3>{t("version.added")}</h3>
                                <ul>
                                    <li>
                                        Für die Chat-Funktion gibt es nun eine Historie aller durchgeführten Konversationen.
                                        <p>
                                            <img width="70%" src={history}></img>
                                        </p>
                                        <ul>
                                            <li>Alle Chat-Verläufe im Tab "Chat" werden automatisch gespeichert.</li>
                                            <li>Chats können im "Historie"-Fenster gelöscht, umbenannt oder favorisiert werden.</li>
                                            <li>Favorisierte Chats werden immer ganz oben angezeigt.</li>
                                            <li>
                                                Die Chats werden nach dem letzten Bearbeitungszeitpunkt sortiert und gruppiert in "Heute", "Gestern", "Letzte 7
                                                Tage" und "Älter".
                                            </li>
                                        </ul>
                                    </li>
                                </ul>
                                <h3>{t("version.fixed")}</h3>
                                <h3>{t("version.changed")}</h3>
                            </div>
                        </AccordionPanel>
                    </AccordionItem>
                    <AccordionItem value="5">
                        <AccordionHeader>[1.1.1] 04.06.2024</AccordionHeader>
                        <AccordionPanel>
                            <div className={styles.panel}>
                                <h3>{t("version.added")}</h3>
                                <ul>
                                    <li>Neuer Hinweis im Antwortfeld vom Chat: MUCGPT macht Fehler.</li>
                                </ul>
                                <h3>{t("version.fixed")}</h3>
                                <ul>
                                    <li>Der Hilfstext für den Systemprompt ist nicht mehr transparent.</li>
                                </ul>
                                <h3>{t("version.changed")}</h3>
                                <ul>
                                    <li>Die Beschreibung des Arielle-Chat-Beispiels wurde verbessert.</li>
                                </ul>
                            </div>
                        </AccordionPanel>
                    </AccordionItem>
                    <AccordionItem value="1">
                        <AccordionHeader>[1.1.0] 22.05.2024</AccordionHeader>
                        <AccordionPanel>
                            <div className={styles.panel}>
                                <h3>{t("version.added")}</h3>
                                <ul>
                                    <li>
                                        Chat/Zusammenfassen/Brainstorming:
                                        <ul>
                                            <li>
                                                Eigene Nachrichten können zurückgenommen werden. Beim Klicken des entsprechenden Buttons werden alle darunter
                                                liegenden Nachrichten und die ausgewählte Nachricht gelöscht. In das Eingabefeld wird die ausgewählte Nachricht
                                                eingefügt und kann abgeändert werden:
                                                <p>
                                                    <img width="70%" src={zurückziehen}></img>
                                                </p>
                                            </li>
                                            <li>
                                                Der aktuelle Chatverlauf wird im Browser zwischengespeichert und bleibt somit beim Verlassen der Seite bestehen.
                                            </li>
                                        </ul>
                                    </li>
                                    <li>Was gibt's Neues?: Updatehistorie kann angezeigt werden.</li>
                                    <li>
                                        Chat:
                                        <ul>
                                            <li>
                                                <div>
                                                    Auf eine Antwort von MUCGPT werden nun <b>Antwortmöglichkeiten</b> vorgeschlagen. Beim Auswählen einer
                                                    Antwortmöglichkeit wird ein entsprechender Prompt in das Eingabefeld geladen:
                                                </div>
                                                <p>
                                                    <img width="80%" src={vorgeschlageneAntworten}></img>
                                                </p>
                                            </li>
                                            <li>
                                                <b>Mermaid-Diagramme</b> können im Chat angezeigt und heruntergeladen werden.
                                            </li>
                                            <li>
                                                Es gibt Arielle, die Diagramm-Assistentin. Diese begleitet den Nutzer beim Erstellen von Mermaid-Diagrammen.
                                            </li>
                                            <li>Mehr Platz für die Eingabe des Systemprompts.</li>
                                            <li>Warnmeldung wird angezeigt, falls ein Systemprompt gesetzt ist.</li>
                                            <li>Bessere Beschreibungen für die Temperatureinstellung.</li>
                                        </ul>
                                    </li>
                                </ul>
                                <h3>{t("version.fixed")}</h3>
                                <ul>
                                    <li>Der Systemprompt wird nun ins Tokenlimit miteinbezogen.</li>
                                </ul>
                                <h3>{t("version.changed")}</h3>
                            </div>
                        </AccordionPanel>
                    </AccordionItem>
                    <AccordionItem value="2">
                        <AccordionHeader>[1.0.0] 26.02.2024</AccordionHeader>
                        <AccordionPanel>
                            <div className={styles.panel}>
                                <h3>{t("version.added")}</h3>
                                <ul>
                                    <li>Produktivumgebung aufgebaut.</li>
                                    <li>FAQ wurde ergänzt.</li>
                                </ul>
                                <h3>{t("version.fixed")}</h3>
                                <ul>
                                    <li>Fehlermeldungen anzeigen, falls das Sprachmodell während des Streamings überlastet ist.</li>
                                    <li>Rechtschreibfehler in Hilfetexten verbessert.</li>
                                </ul>
                                <h3>{t("version.changed")}</h3>
                                <ul>
                                    <li>Nutzungsbedingungen müssen nun einmal am Tag bestätigt werden.</li>
                                    <li>Nutzungsbedingungen wurden ergänzt.</li>
                                    <li>Hinweis auf Servicedesk.</li>
                                    <li>Link zum Wilma-Arbeitsraum.</li>
                                </ul>
                                <li>Chat-Beispiele von der Community wurden eingepflegt.</li>
                            </div>
                        </AccordionPanel>
                    </AccordionItem>
                    <AccordionItem value="3">
                        <AccordionHeader>[0.3.0] 06.02.2024</AccordionHeader>
                        <AccordionPanel>
                            <div className={styles.panel}>
                                <h3>{t("version.added")}</h3>
                                <ul>
                                    <li>Bereits getätigte Einstellungen werden gespeichert (z.B. Sprache, Systemprompt, Nutzungsbedingungen gelesen).</li>
                                    <li>
                                        Barrierefreiheit:
                                        <ul>
                                            <li>Optimierte Darstellung für Screenreader.</li>
                                            <li>Bessere Unterscheidbarkeit für Farbenblinde.</li>
                                            <li>Unterstützung von Windows High Contrast Mode.</li>
                                            <li>Und noch viele weitere Optimierungen ...</li>
                                        </ul>
                                    </li>
                                </ul>
                                <h3>{t("version.fixed")}</h3>
                                <ul>
                                    <li>
                                        Als Code (mit Single-Backticks, ` ) formatierte Wörter in Antworten werden nun nicht mehr als Codeblock dargestellt, da
                                        dies zu sehr den Lesefluss gestört hat.
                                    </li>
                                </ul>
                                <h3>{t("version.changed")}</h3>
                                <ul>
                                    <li>
                                        Brainstorm:
                                        <ul>
                                            <li>
                                                Mindmaps sind nun im .mm-Format herunterladbar und können mit dem Mindmap-Tool Freeplane weiterverarbeitet
                                                werden.
                                            </li>
                                        </ul>
                                    </li>
                                    <li>
                                        Zusammenfassen:
                                        <ul>
                                            <li>
                                                Die Länge der Zusammenfassung hängt nun von der Gesamtlänge des Eingabetexts ab - längere Eingabetexte führen zu
                                                längeren Zusammenfassungen.
                                            </li>
                                            <li>Der Detaillierungsgrad (kurz, mittel, lang) lässt sich über eine eigene Einstellung setzen.</li>
                                        </ul>
                                    </li>
                                    <li>Design vereinheitlicht.</li>
                                    <li>Dark Mode hinzugefügt.</li>
                                    <li>Nutzungsbedingungen aktualisiert.</li>
                                </ul>
                            </div>
                        </AccordionPanel>
                    </AccordionItem>
                    <AccordionItem value="4">
                        <AccordionHeader>[0.3.0] 06.02.2024</AccordionHeader>
                        <AccordionPanel>
                            <div className={styles.panel}>
                                ❄Neujahrsupdate❄
                                <h3>{t("version.added")}</h3>
                                <ul>
                                    <li>
                                        Bessere Darstellung von Antworten, die Markdown enthalten:
                                        <ul>
                                            <li>Bei Codeblöcken wird die Programmiersprache mit angezeigt.</li>
                                            <li>Bei Codeblöcken werden die Zeilennummern mit angegeben.</li>
                                        </ul>
                                    </li>
                                    <li>
                                        Zusammenfassen:
                                        <ul>
                                            <li>Zusammenfassungen können kopiert werden.</li>
                                            <li>Tokenlimit (Wörterlimit) wurde entfernt.</li>
                                            <li>Es können PDFs hochgeladen werden, die anschließend zusammengefasst werden.</li>
                                        </ul>
                                    </li>
                                    <li>
                                        Chat:
                                        <ul>
                                            <li>
                                                Antworten können nun optional unformatiert angezeigt werden (Alternative zur automatischen Darstellung als
                                                HTML/Markdown).
                                            </li>
                                            <li>
                                                Mehr Einstellungen für den Chat:
                                                <ul>
                                                    <li>Temperatur: Kreativität der Antworten festlegen.</li>
                                                    <li>Maximale Antwortlänge.</li>
                                                    <li>Systemprompt: Verhalten des Sprachmodells festlegen, indem man z.B. eine bestimmte Rolle vergibt.</li>
                                                </ul>
                                            </li>
                                        </ul>
                                    </li>
                                </ul>
                                <h3>{t("version.fixed")}</h3>
                                <ul>
                                    <li>Bei längeren Eingaben ist das Eingabetextfeld nicht mitgewachsen.</li>
                                    <li>
<<<<<<< HEAD
                                        Falls Antworten HTML enthalten wie &lt;, wird dies nicht mehr in &amp;lt; übersetzt. R-Skripte oder Bash-Skripte sollten nun wieder korrekt generiert werden.
=======
                                        Falls Antworten HTML enthalten wie &lt;, wird dies nicht mehr in &amp;lt; übersetzt. R-Skripte oder Bash Skripte sollten
                                        nun wieder korrekt generiert werden.
>>>>>>> dafefb8c
                                    </li>
                                    <li>
                                        Generierte Antworten mit Codeblöcken in Markdown: Falls keine Sprache im zurückgegebenen Codeblock definiert war und
                                        dieser sehr lange Zeilen enthalten hat, gab es keinen Zeilenumbruch.
                                    </li>
                                    <li>
                                        Falls die Authentifizierungsinformationen ausgelaufen sind (Fenster zu lange offen ohne Interaktion), wird die Seite neu
                                        geladen.
                                    </li>
                                </ul>
                                <h3>{t("version.changed")}</h3>
                            </div>
                        </AccordionPanel>
                    </AccordionItem>
                </Accordion>
            </div>
        </div>
    );
};

export default Version;<|MERGE_RESOLUTION|>--- conflicted
+++ resolved
@@ -32,19 +32,30 @@
                 <h1 className={styles.header}>{t("version.header")}</h1>
                 <Accordion multiple collapsible defaultOpenItems="13">
                     <AccordionItem value="13">
-                        <AccordionHeader>[1.2.4] 26.02.2025</AccordionHeader>
-                        <AccordionPanel>
-                            <div className={styles.panel}>
-                                <h3>{t("version.added")}</h3>
-                                <ul>
-                                    Assistenten:
-                                    <li>Statische Community-Assistenten können über die .env-Datei konfiguriert werden.</li>
-                                    <li>Community-Assistenten können eigene Beispiele und vorgeschlagene Antworten haben.</li>
-                                </ul>
-                                <h3>{t("version.fixed")}</h3>
-                                <ul>
-                                    <li>UI-Probleme bei einer hohen Anzahl von Tokens, die zu Verzögerungen bei z.B. der Eingabe von Prompts führten.</li>
-                                    <li>Code-Blöcke passen sich ebenfalls an die Schriftgröße an.</li>
+                        <AccordionHeader>[1.2.4] 4.03.2025</AccordionHeader>
+                        <AccordionPanel>
+                            <div className={styles.panel}>
+                                <h3>{t("version.added")}</h3>
+                                <ul>
+                                    Community Assistenten:
+                                    <ul>
+                                        <li>Community-Assistenten können nun eigene Beispiele und vorgeschlagene Antworten haben.</li>
+                                        <li>Neue Versionen von Community-Assistenten
+                                            <ul>
+                                                <li>Sherlock🕵Testfallgenerator: Erstellt und exportiert Tesftälle.  Von itm.km73</li>
+                                                <li>Consultor: Berät zum Angebot von consult.in.M. Von consult.in.M  </li>
+                                                <li>🧜Arielle: Erstellt Mermaid Diagramme</li>
+                                            </ul>
+                                        </li>
+
+                                        <li>Community-Assistenten können zentral konfiguriert werden und es wird stets die neueste Version verwendet</li>
+                                    </ul>
+                                </ul>
+                                <h3>{t("version.fixed")}</h3>
+                                <ul>
+                                    <li>Performanceprobleme bei langen Chats (mehr als 20k Tokens). </li>
+                                    <li>Wird ein Prompt als gefährlich identifziert, wird nun nur noch "Es wurde ein Richtlinienverstoß festgestellt und der Chat wird hier beendet" zurückgegeben. </li>
+                                    <li>Code-Blöcke passen sich nun an die Schriftgröße an.</li>
                                     <li>"Einstellungen & Feedback"-Button bleiben jetzt im Header beim Vergrößern der Schriftgröße.</li>
                                     <li>Version & FAQ: Stil angepasst sowie Rechtschreib- und Grammatikfehler korrigiert.</li>
                                     <li>Token-Nutzung:
@@ -54,22 +65,22 @@
                                             <li>Wenn keine Tokens verwendet werden, wird die Token-Usage nicht angezeigt, um eine übersichtlichere Oberfläche zu bieten.</li>
                                         </ul>
                                     </li>
-                                    <li>Allgemeine Rechtschreib- und Grammatikfehler korrigiert.</li>
+                                    <li>Zahlreiche Rechtschreib- und Grammatikfehler wurden korrigiert.</li>
                                 </ul>
                                 <h3>{t("version.changed")}</h3>
                                 <ul>
                                     <li>
                                         Einfache Sprache:
                                         <ul>
-                                            <li><i>Leichte Sprache</i> wurde entfernt, da der Name geschützt ist bzw. von einer Person kontrolliert werden muss.</li>
+                                            <li><i>Leichte Sprache</i> wurde entfernt, da wir keine vollständige Übersetzung in leichte Sprache durchführen können und der Name deswegen irreführend ist.</li>
                                             <li>Der Prompt für <i>einfache Sprache</i> wurde angepasst und erweitert.</li>
                                         </ul>
                                     </li>
                                     <li>
-                                        Assistenten:
-                                        <ul>
-                                            <li>Einstellungen wie <i>System-Prompt</i> oder <i>Token-Anzahl</i> werden nur beim Bearbeiten angezeigt.</li>
-                                            <li>Beim Bearbeiten eines Assistenten verbreitert sich die Sidebar.</li>
+                                        Eigene Assistenten:
+                                        <ul>
+                                            <li>Einstellungen wie <i>System-Prompt</i> oder <i>Maximale Token-Anzahl</i> werden nur beim Bearbeiten angezeigt.</li>
+                                            <li>Beim Bearbeiten eines Assistenten verbreitert sich die Einstellungs-Sidebar.</li>
                                             <li>Community-Assistenten sind Read-Only und können von den Benutzern nicht verändert werden.</li>
                                         </ul>
                                     </li>
@@ -518,12 +529,8 @@
                                 <ul>
                                     <li>Bei längeren Eingaben ist das Eingabetextfeld nicht mitgewachsen.</li>
                                     <li>
-<<<<<<< HEAD
-                                        Falls Antworten HTML enthalten wie &lt;, wird dies nicht mehr in &amp;lt; übersetzt. R-Skripte oder Bash-Skripte sollten nun wieder korrekt generiert werden.
-=======
                                         Falls Antworten HTML enthalten wie &lt;, wird dies nicht mehr in &amp;lt; übersetzt. R-Skripte oder Bash Skripte sollten
                                         nun wieder korrekt generiert werden.
->>>>>>> dafefb8c
                                     </li>
                                     <li>
                                         Generierte Antworten mit Codeblöcken in Markdown: Falls keine Sprache im zurückgegebenen Codeblock definiert war und
