--- conflicted
+++ resolved
@@ -1,14 +1,9 @@
 .questionInputContainer {
     border-radius: 8px;
-<<<<<<< HEAD
-    box-shadow: 0px 8px 16px rgba(0, 0, 0, 0.14), 0px 0px 2px rgba(0, 0, 0, 0.12);
-    height: 100%;
-=======
     box-shadow:
         0px 8px 16px rgba(0, 0, 0, 0.14),
         0px 0px 2px rgba(0, 0, 0, 0.12);
     height: 90px;
->>>>>>> d7bbf9f4
     width: 100%;
     padding: 15px;
     background: white;
