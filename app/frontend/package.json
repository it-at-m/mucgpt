{
  "dependencies": {
<<<<<<< HEAD
    "@fluentui/react": "8.122.14",
    "@fluentui/react-components": "9.60.1",
    "@fluentui/react-icons": "2.0.294",
=======
    "@fluentui/react": "8.122.11",
    "@fluentui/react-components": "9.61.6",
    "@fluentui/react-icons": "2.0.279",
>>>>>>> 6a4a14a8
    "@react-spring/web": "9.7.5",
    "dompurify": "3.2.4",
    "i18next": "23.16.8",
    "idb": "8.0.2",
    "markmap-common": "0.18.9",
    "markmap-lib": "0.18.11",
    "markmap-toolbar": "0.18.10",
    "markmap-view": "0.18.10",
    "mermaid": "11.5.0",
    "ndjson-readablestream": "1.2.0",
    "react": "18.3.1",
    "react-dom": "18.3.1",
    "react-i18next": "15.4.1",
    "react-markdown": "9.1.0",
    "react-router-dom": "6.30.0",
    "react-syntax-highlighter": "15.6.1",
    "rehype-raw": "7.0.0",
    "remark": "15.0.1",
    "remark-gfm": "4.0.1",
    "uuid": "11.1.0"
  },
  "devDependencies": {
    "@types/dompurify": "3.2.0",
    "@types/node": "22.10.10",
    "@types/react": "18.3.18",
    "@types/react-dom": "18.3.5",
    "@types/react-syntax-highlighter": "15.5.13",
    "@vitejs/plugin-react": "4.3.4",
    "gh-pages": "^6.3.0",
    "msw": "^2.7.3",
    "prettier": "3.5.3",
    "typescript": "5.8.2",
    "vite": "5.4.14"
  },
  "engines": {
    "node": ">=20.0.0"
  },
  "homepage": "https://it-at-m.github.io/mucgpt/",
  "msw": {
    "workerDirectory": [
      "dist"
    ]
  },
  "name": "mucgpt",
  "private": true,
  "scripts": {
    "build": "tsc && vite build --outDir dist ",
    "build:ghpages": "tsc  && vite build --mode ghpages",
    "buildlocal": "tsc && vite build",
    "deploy": "gh-pages -d dist --remote origin",
    "dev": "vite",
    "fix": "prettier . --write",
    "lint": "prettier . --check ",
    "predeploy": "npm run build:ghpages",
    "preview": "vite preview",
    "watch": "tsc && vite build --watch"
  },
  "type": "module",
  "version": "1.2.4"
}<|MERGE_RESOLUTION|>--- conflicted
+++ resolved
@@ -1,14 +1,8 @@
 {
   "dependencies": {
-<<<<<<< HEAD
     "@fluentui/react": "8.122.14",
-    "@fluentui/react-components": "9.60.1",
-    "@fluentui/react-icons": "2.0.294",
-=======
-    "@fluentui/react": "8.122.11",
     "@fluentui/react-components": "9.61.6",
     "@fluentui/react-icons": "2.0.279",
->>>>>>> 6a4a14a8
     "@react-spring/web": "9.7.5",
     "dompurify": "3.2.4",
     "i18next": "23.16.8",
