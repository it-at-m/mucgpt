--- conflicted
+++ resolved
@@ -16,13 +16,8 @@
         "lint": "prettier . --check "
     },
     "dependencies": {
-<<<<<<< HEAD
         "@fluentui/react": "8.122.11",
-        "@fluentui/react-components": "9.58.3",
-=======
-        "@fluentui/react": "8.122.9",
         "@fluentui/react-components": "9.60.0",
->>>>>>> f7ccc44d
         "@fluentui/react-icons": "2.0.274",
         "@react-spring/web": "9.7.5",
         "dompurify": "3.2.4",
