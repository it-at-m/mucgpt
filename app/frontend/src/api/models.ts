--- conflicted
+++ resolved
@@ -49,14 +49,9 @@
 }
 
 export interface Model {
-<<<<<<< HEAD
-    max_tokens: number;
     llm_name: string;
-=======
     max_output_tokens: number;
     max_input_tokens: number;
-    model_name: string;
->>>>>>> 2b96e14a
     description: string;
 }
 
