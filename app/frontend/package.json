{
    "name": "mucgpt",
    "private": true,
    "version": "1.2.2",
    "type": "module",
    "engines": {
        "node": ">=20.0.0"
    },
    "scripts": {
        "dev": "vite",
        "build": "tsc && vite build --outDir dist ",
        "buildlocal": "tsc && vite build",
        "watch": "tsc && vite build --watch",
        "preview": "vite preview",
        "fix": "prettier . --write",
        "lint": "prettier . --check "
    },
    "dependencies": {
        "@fluentui/react": "8.122.11",
        "@fluentui/react-components": "9.60.0",
        "@fluentui/react-icons": "2.0.274",
        "@react-spring/web": "9.7.5",
        "dompurify": "3.2.4",
        "i18next": "23.16.8",
        "idb": "8.0.2",
        "markmap-common": "0.18.9",
        "markmap-lib": "0.18.11",
        "markmap-toolbar": "0.18.10",
        "markmap-view": "0.18.10",
        "mermaid": "11.4.1",
        "ndjson-readablestream": "1.2.0",
        "react": "18.3.1",
        "react-dom": "18.3.1",
        "react-markdown": "9.1.0",
        "react-i18next": "15.4.1",
        "react-router-dom": "6.29.0",
        "react-syntax-highlighter": "15.6.1",
        "rehype-raw": "7.0.0",
        "remark": "15.0.1",
<<<<<<< HEAD
        "remark-gfm": "4.0.1",
        "uuid": "11.0.5"
=======
        "remark-gfm": "4.0.0",
        "uuid": "11.1.0"
>>>>>>> 87df0bd4
    },
    "devDependencies": {
        "@types/dompurify": "3.2.0",
        "@types/node": "22.10.10",
        "@types/react": "18.3.18",
        "@types/react-dom": "18.3.5",
        "@types/react-syntax-highlighter": "15.5.13",
        "@vitejs/plugin-react": "4.3.4",
        "prettier": "3.5.2",
        "typescript": "5.7.3",
        "vite": "5.4.14"
    }
}<|MERGE_RESOLUTION|>--- conflicted
+++ resolved
@@ -37,13 +37,8 @@
         "react-syntax-highlighter": "15.6.1",
         "rehype-raw": "7.0.0",
         "remark": "15.0.1",
-<<<<<<< HEAD
         "remark-gfm": "4.0.1",
-        "uuid": "11.0.5"
-=======
-        "remark-gfm": "4.0.0",
         "uuid": "11.1.0"
->>>>>>> 87df0bd4
     },
     "devDependencies": {
         "@types/dompurify": "3.2.0",
