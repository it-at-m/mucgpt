import { Settings24Regular } from "@fluentui/react-icons";
import { Button } from "@fluentui/react-components";

import styles from "./SettingsButton.module.css";

interface Props {
    className?: string;
    onClick: () => void;
}

export const SettingsButton = ({ className, onClick }: Props) => {
    return (
<<<<<<< HEAD
        <div className={`${styles.container} ${className ?? ""}`} onClick={onClick}>
            <Settings24Regular />
            <Text>{"Einstellungen"}</Text>
=======
        <div className={`${styles.container} ${className ?? ""}`}>
            <Button icon={<Settings24Regular />} onClick={onClick}>
                {"Developer settings"}
            </Button>
>>>>>>> d7bbf9f4
        </div>
    );
};<|MERGE_RESOLUTION|>--- conflicted
+++ resolved
@@ -10,16 +10,10 @@
 
 export const SettingsButton = ({ className, onClick }: Props) => {
     return (
-<<<<<<< HEAD
-        <div className={`${styles.container} ${className ?? ""}`} onClick={onClick}>
-            <Settings24Regular />
-            <Text>{"Einstellungen"}</Text>
-=======
         <div className={`${styles.container} ${className ?? ""}`}>
             <Button icon={<Settings24Regular />} onClick={onClick}>
-                {"Developer settings"}
+                {"Einstellungen"}
             </Button>
->>>>>>> d7bbf9f4
         </div>
     );
 };